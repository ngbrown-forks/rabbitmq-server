--- conflicted
+++ resolved
@@ -41,27 +41,17 @@
 start_link(SupPid, Configuration) ->
         {ok, proc_lib:spawn_link(?MODULE, init, [SupPid, Configuration])}.
 
-<<<<<<< HEAD
+log(Level, Fmt, Args) -> rabbit_log:log(connection, Level, Fmt, Args).
+
 init(SupPid, Configuration) ->
     receive
         {go, Sock0, SockTransform} ->
             {ok, Sock} = SockTransform(Sock0),
             {ok, ProcessorPid} = rabbit_stomp_client_sup:start_processor(
                                    SupPid, Configuration, Sock),
-            {ok, {PeerAddress, PeerPort}} = rabbit_net:peername(Sock),
-            PeerAddressS = inet_parse:ntoa(PeerAddress),
-            error_logger:info_msg("starting STOMP connection ~p from ~s:~p~n",
-                                  [self(), PeerAddressS, PeerPort]),
-=======
-log(Level, Fmt, Args) -> rabbit_log:log(connection, Level, Fmt, Args).
-
-init(ProcessorPid) ->
-    receive
-        {go, Sock} ->
             {ok, ConnStr} = rabbit_net:connection_string(Sock, inbound),
             log(info, "accepting STOMP connection ~p (~s)~n",
                 [self(), ConnStr]),
->>>>>>> a5354333
 
             ParseState = rabbit_stomp_frame:initial_state(),
             try
