%%   The contents of this file are subject to the Mozilla Public License
%%   Version 1.1 (the "License"); you may not use this file except in
%%   compliance with the License. You may obtain a copy of the License at
%%   http://www.mozilla.org/MPL/
%%
%%   Software distributed under the License is distributed on an "AS IS"
%%   basis, WITHOUT WARRANTY OF ANY KIND, either express or implied. See the
%%   License for the specific language governing rights and limitations
%%   under the License.
%%
%%   The Original Code is RabbitMQ.
%%
%%   The Initial Developers of the Original Code are LShift Ltd,
%%   Cohesive Financial Technologies LLC, and Rabbit Technologies Ltd.
%%
%%   Portions created before 22-Nov-2008 00:00:00 GMT by LShift Ltd,
%%   Cohesive Financial Technologies LLC, or Rabbit Technologies Ltd
%%   are Copyright (C) 2007-2008 LShift Ltd, Cohesive Financial
%%   Technologies LLC, and Rabbit Technologies Ltd.
%%
%%   Portions created by LShift Ltd are Copyright (C) 2007-2009 LShift
%%   Ltd. Portions created by Cohesive Financial Technologies LLC are
%%   Copyright (C) 2007-2009 Cohesive Financial Technologies
%%   LLC. Portions created by Rabbit Technologies Ltd are Copyright
%%   (C) 2007-2009 Rabbit Technologies Ltd.
%%
%%   All Rights Reserved.
%%
%%   Contributor(s): ______________________________________.
%%

%% stomp_frame implements the STOMP framing protocol "version 1.0", as
%% per http://stomp.codehaus.org/Protocol

-module(rabbit_stomp_frame).

-include("rabbit_stomp_frame.hrl").

-export([parse/2, initial_state/0]).
-export([header/2, header/3,
         boolean_header/2, boolean_header/3,
         integer_header/2, integer_header/3,
         binary_header/2, binary_header/3]).
-export([serialize/1]).

initial_state() ->
    none.

parse(Content, State) ->
    case State of
        {resume, Fun} ->
            Fun(Content);
        none  ->
            parse_command(Content, [])
    end.

parse_command(<<$\n,  Rest/binary>>, []) ->
    parse_command(Rest, []);
parse_command(<<$\r, Rest/binary>>, Acc) ->
    parse_command(Rest, Acc);
parse_command(<<0,  Rest/binary>>, []) ->
    parse_command(Rest, []);
parse_command(<<$\n, Rest/binary>>, Acc) ->
    parse_headers(Rest, #stomp_frame{command = lists:reverse(Acc)}, [], []);
parse_command(<<Ch:8, Rest/binary>>, Acc) ->
    parse_command(Rest, [Ch | Acc]);
parse_command(<<>>, Acc) ->
    more(fun(Rest) -> parse_command(Rest, Acc) end).

parse_headers(<<>>, Frame, HeaderAcc, KeyAcc) ->
    more(fun(Rest) -> parse_headers(Rest, Frame, HeaderAcc, KeyAcc) end);
parse_headers(<<$\r, Rest/binary>>, Frame, HeaderAcc, KeyAcc) ->
    parse_headers(Rest, Frame, HeaderAcc, KeyAcc);
parse_headers(<<$\n, Rest/binary>>, Frame, HeaderAcc, _KeyAcc) ->
    Remaining = case internal_integer_header(HeaderAcc, "content-length") of
                    {ok, ByteCount} -> ByteCount;
                    not_found       -> unknown
                end,
    parse_body(Rest, Frame#stomp_frame{headers = HeaderAcc}, [], Remaining);
parse_headers(<<$:, Rest/binary>>, Frame, HeaderAcc, KeyAcc) ->
    parse_header_value(Rest, Frame, HeaderAcc, KeyAcc, []);
parse_headers(<<Ch:8, Rest/binary>>, Frame, HeaderAcc, KeyAcc) ->
    parse_headers(Rest, Frame, HeaderAcc, [Ch | KeyAcc]).

parse_header_value(<<>>, Frame, HeaderAcc, KeyAcc, ValAcc) ->
    more(fun(Rest) ->
                     parse_header_value(Rest, Frame, HeaderAcc, KeyAcc, ValAcc)
             end);
parse_header_value(<<$\r, Rest/binary>>, Frame, HeaderAcc, KeyAcc, ValAcc) ->
    parse_header_value(Rest, Frame, HeaderAcc, KeyAcc, ValAcc);
parse_header_value(<<$\n, Rest/binary>>, Frame, HeaderAcc, KeyAcc, ValAcc) ->
    NewKey = lists:reverse(KeyAcc),
    NewHeaders = case lists:keysearch(NewKey, 1, HeaderAcc) of
                     {value, _} -> HeaderAcc;
                     false      -> [{NewKey, lists:reverse(ValAcc)} |
                                    HeaderAcc]
                 end,
    parse_headers(Rest, Frame, NewHeaders, []);
parse_header_value(<<$\\, Rest/binary>>, Frame,
                   HeaderAcc, KeyAcc, ValAcc) ->
    parse_header_value_escape(Rest, Frame, HeaderAcc, KeyAcc, ValAcc);
parse_header_value(<<Ch:8, Rest/binary>>, Frame, HeaderAcc, KeyAcc,
                   ValAcc) ->
    parse_header_value(Rest, Frame, HeaderAcc, KeyAcc, [Ch | ValAcc]).

parse_header_value_escape(<<>>, Frame, HeaderAcc, KeyAcc, ValAcc) ->
    more(fun(Rest) ->
           parse_header_value_escape(Rest, Frame, HeaderAcc, KeyAcc, ValAcc)
         end);
parse_header_value_escape(<<Ch:8,  Rest/binary>>, Frame,
                          HeaderAcc, KeyAcc, ValAcc) ->
    case unescape(Ch) of
        {ok, EscCh} ->
            parse_header_value(Rest, Frame, HeaderAcc, KeyAcc,
                               [EscCh | ValAcc]);
        error ->
            {error, {bad_escape, Ch}}
    end.

parse_body(Content, Frame, Chunks, unknown) ->
    case firstnull(Content) of
        -1  -> more(fun(Rest) ->
                            parse_body(Rest,
                                       Frame,
                                       finalize_chunk(Content, Chunks),
                                       unknown)
                    end);
        Pos -> <<Chunk:Pos/binary, 0, Rest/binary>> = Content,
               {ok, Frame#stomp_frame{
                      body_iolist = lists:reverse(
                                      finalize_chunk(Chunk, Chunks))}, Rest}
    end;
parse_body(Content, Frame, Chunks, Remaining) ->
    Size = byte_size(Content),
    case Remaining >= Size of
        true ->
            Left = Remaining - Size,
            more(fun(Rest) ->
                         parse_body(Rest, Frame,
                                    finalize_chunk(Content, Chunks),
                                    Left)
                 end, Left+1);  %% expect a trailing null, too
        false ->
            <<Chunk:Remaining/binary, 0, Remainder/binary>> = Content,
            {ok,
             Frame#stomp_frame{
               body_iolist = lists:reverse(finalize_chunk(Chunk, Chunks))},
             Remainder}
    end.

finalize_chunk(Chunk, Chunks) ->
    case Chunk of
        <<>> -> Chunks;
        _    -> [Chunk | Chunks]
    end.

more(Continuation) ->
    more(Continuation, 0).

more(Continuation, Length) ->
    {more, {resume, Continuation}, Length}.

default_value({ok, Value}, _DefaultValue) ->
    Value;
default_value(not_found, DefaultValue) ->
    DefaultValue.

header(#stomp_frame{headers = Headers}, Key) ->
    case lists:keysearch(Key, 1, Headers) of
        {value, {_, Str}} -> {ok, Str};
        _                 -> not_found
    end.

header(Frame, Key, DefaultValue) ->
    default_value(header(Frame, Key), DefaultValue).

boolean_header(#stomp_frame{headers = Headers}, Key) ->
    case lists:keysearch(Key, 1, Headers) of
        {value, {_, "true"}}  -> {ok, true};
        {value, {_, "false"}} -> {ok, false};
        _                     -> not_found
    end.

boolean_header(H, Key, D) ->
    default_value(boolean_header(H, Key), D).

internal_integer_header(Headers, Key) ->
    case lists:keysearch(Key, 1, Headers) of
        {value, {_, Str}} -> {ok, list_to_integer(string:strip(Str))};
        _                 -> not_found
    end.

integer_header(#stomp_frame{headers = Headers}, Key) ->
    internal_integer_header(Headers, Key).

integer_header(H, Key, D) ->
    default_value(integer_header(H, Key), D).

binary_header(F, K) ->
    case header(F, K) of
        {ok, Str} -> {ok, list_to_binary(Str)};
        not_found -> not_found
    end.

binary_header(F, K, V) ->
    default_value(binary_header(F, K), V).

serialize(#stomp_frame{command = Command,
                       headers = Headers,
                       body_iolist = BodyFragments}) ->
    Len = iolist_size(BodyFragments),
    [Command, $\n,
     lists:map(fun serialize_header/1,
               lists:keydelete("content-length", 1, Headers)),
     if
         Len > 0 -> ["content-length:", integer_to_list(Len), $\n];
         true    -> []
     end,
     $\n,
     BodyFragments,
     0].

serialize_header({K, V}) when is_integer(V) ->
    [K, $:, integer_to_list(V), $\n];
serialize_header({K, V}) when is_list(V) ->
    [K, $:, [escape(C) || C <- V], $\n].

<<<<<<< HEAD
unescape($n)  -> {ok, $\n};
unescape($\\) -> {ok, $\\};
unescape($c)  -> {ok, $:};
unescape(_)   -> error.

escape($:)  -> "\\c";
escape($\\) -> "\\\\";
escape($\n) -> "\\n";
escape(C)   -> C.
=======
unescape($n) ->
    {ok, $\n};
unescape($\\) ->
    {ok, $\\};
unescape($c) ->
    {ok, $:};
unescape(_) ->
    error.

escape($:) ->
    "\\c";
escape($\\) ->
    "\\\\";
escape($\n) ->
    "\\n";
escape(C) ->
    C.

firstnull(Content) -> firstnull(Content, 0).

firstnull(<<>>,                _N) -> -1;
firstnull(<<0,  _Rest/binary>>, N) -> N;
firstnull(<<_Ch, Rest/binary>>, N) -> firstnull(Rest, N+1).
>>>>>>> 8a32610d
<|MERGE_RESOLUTION|>--- conflicted
+++ resolved
@@ -225,7 +225,6 @@
 serialize_header({K, V}) when is_list(V) ->
     [K, $:, [escape(C) || C <- V], $\n].
 
-<<<<<<< HEAD
 unescape($n)  -> {ok, $\n};
 unescape($\\) -> {ok, $\\};
 unescape($c)  -> {ok, $:};
@@ -235,28 +234,9 @@
 escape($\\) -> "\\\\";
 escape($\n) -> "\\n";
 escape(C)   -> C.
-=======
-unescape($n) ->
-    {ok, $\n};
-unescape($\\) ->
-    {ok, $\\};
-unescape($c) ->
-    {ok, $:};
-unescape(_) ->
-    error.
-
-escape($:) ->
-    "\\c";
-escape($\\) ->
-    "\\\\";
-escape($\n) ->
-    "\\n";
-escape(C) ->
-    C.
 
 firstnull(Content) -> firstnull(Content, 0).
 
 firstnull(<<>>,                _N) -> -1;
 firstnull(<<0,  _Rest/binary>>, N) -> N;
-firstnull(<<_Ch, Rest/binary>>, N) -> firstnull(Rest, N+1).
->>>>>>> 8a32610d
+firstnull(<<_Ch, Rest/binary>>, N) -> firstnull(Rest, N+1).