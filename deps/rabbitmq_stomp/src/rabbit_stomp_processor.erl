%% The contents of this file are subject to the Mozilla Public License
%% Version 1.1 (the "License"); you may not use this file except in
%% compliance with the License. You may obtain a copy of the License
%% at http://www.mozilla.org/MPL/
%%
%% Software distributed under the License is distributed on an "AS IS"
%% basis, WITHOUT WARRANTY OF ANY KIND, either express or implied. See
%% the License for the specific language governing rights and
%% limitations under the License.
%%
%% The Original Code is RabbitMQ.
%%
%% The Initial Developer of the Original Code is VMware, Inc.
%% Copyright (c) 2007-2012 VMware, Inc.  All rights reserved.
%%

-module(rabbit_stomp_processor).
-behaviour(gen_server2).

-export([start_link/4, process_frame/2, flush_and_die/1]).
-export([init/1, handle_call/3, handle_cast/2, handle_info/2,
         code_change/3, terminate/2]).

-include_lib("amqp_client/include/amqp_client.hrl").
-include("rabbit_stomp_frame.hrl").
-include("rabbit_stomp.hrl").
-include("rabbit_stomp_prefixes.hrl").
-include("rabbit_stomp_headers.hrl").

-record(state, {session_id, channel, connection, subscriptions,
                version, start_heartbeat_fun, pending_receipts,
                config, dest_queues, reply_queues, frame_transformer,
                adapter_info, send_fun}).

-record(subscription, {dest_hdr, channel, multi_ack, description}).

-define(SUPPORTED_VERSIONS, ["1.0", "1.1"]).
-define(FLUSH_TIMEOUT, 60000).

%%----------------------------------------------------------------------------
%% Public API
%%----------------------------------------------------------------------------
start_link(SendFun, AdapterInfo, StartHeartbeatFun, Configuration) ->
    gen_server2:start_link(?MODULE, [SendFun, AdapterInfo, StartHeartbeatFun,
                                     Configuration], []).

process_frame(Pid, Frame = #stomp_frame{command = "SEND"}) ->
    credit_flow:send(Pid),
    gen_server2:cast(Pid, {"SEND", Frame, self()});
process_frame(Pid, Frame = #stomp_frame{command = Command}) ->
    gen_server2:cast(Pid, {Command, Frame, noflow}).

flush_and_die(Pid) ->
    gen_server2:cast(Pid, flush_and_die).

%%----------------------------------------------------------------------------
%% Basic gen_server2 callbacks
%%----------------------------------------------------------------------------

init([SendFun, AdapterInfo, StartHeartbeatFun, Configuration]) ->
    process_flag(trap_exit, true),
    {ok,
     #state {
       session_id          = none,
       channel             = none,
       connection          = none,
       subscriptions       = dict:new(),
       version             = none,
       start_heartbeat_fun = StartHeartbeatFun,
       pending_receipts    = undefined,
       config              = Configuration,
       dest_queues         = sets:new(),
       reply_queues        = dict:new(),
       frame_transformer   = undefined,
       adapter_info        = AdapterInfo,
       send_fun            = SendFun},
     hibernate,
     {backoff, 1000, 1000, 10000}
    }.

terminate(_Reason, State) ->
    close_connection(State).

handle_cast(flush_and_die, State) ->
    {stop, normal, close_connection(State)};

handle_cast({"STOMP", Frame, noflow}, State) ->
    process_connect(no_implicit, Frame, State);

handle_cast({"CONNECT", Frame, noflow}, State) ->
    process_connect(no_implicit, Frame, State);

handle_cast(Request, State = #state{channel = none,
                                     config = #stomp_configuration{
                                      implicit_connect = true}}) ->
    {noreply, State1, _} =
        process_connect(implicit, #stomp_frame{headers = []}, State),
    handle_cast(Request, State1);

handle_cast(_Request, State = #state{channel = none,
                                     config = #stomp_configuration{
                                      implicit_connect = false}}) ->
    {noreply,
     send_error("Illegal command",
                "You must log in using CONNECT first\n",
                State),
     hibernate};

handle_cast({Command, Frame, FlowPid},
            State = #state{frame_transformer = FT}) ->
    case FlowPid of
        noflow -> ok;
        _      -> credit_flow:ack(FlowPid)
    end,
    Frame1 = FT(Frame),
    process_request(
      fun(StateN) ->
              case validate_frame(Command, Frame1, StateN) of
                  R = {error, _, _, _} -> R;
                  _                    -> handle_frame(Command, Frame1, StateN)
              end
      end,
      fun(StateM) -> ensure_receipt(Frame1, StateM) end,
      State);

handle_cast(client_timeout, State) ->
    {stop, client_timeout, State}.

handle_info(#'basic.consume_ok'{}, State) ->
    {noreply, State, hibernate};
handle_info(#'basic.cancel_ok'{}, State) ->
    {noreply, State, hibernate};
handle_info(#'basic.ack'{delivery_tag = Tag, multiple = IsMulti}, State) ->
    {noreply, flush_pending_receipts(Tag, IsMulti, State), hibernate};
handle_info({Delivery = #'basic.deliver'{},
             #amqp_msg{props = Props, payload = Payload}}, State) ->
    {noreply, send_delivery(Delivery, Props, Payload, State), hibernate};
handle_info({'EXIT', Conn,
             {shutdown, {server_initiated_close, Code, Explanation}}},
            State = #state{connection = Conn}) ->
    amqp_death(Code, Explanation, State);
handle_info({'EXIT', Conn, Reason}, State = #state{connection = Conn}) ->
    send_error("AMQP connection died", "Reason: ~p", [Reason], State),
    {stop, {conn_died, Reason}, State};
handle_info({inet_reply, _, ok}, State) ->
    {noreply, State, hibernate};
handle_info({bump_credit, Msg}, State) ->
    credit_flow:handle_bump_msg(Msg),
    {noreply, State, hibernate};

handle_info({inet_reply, _, Status}, State) ->
    {stop, Status, State}.

process_request(ProcessFun, SuccessFun, State) ->
    Res = case catch ProcessFun(State) of
              {'EXIT',
               {{shutdown,
                 {server_initiated_close, ReplyCode, Explanation}}, _}} ->
                  amqp_death(ReplyCode, Explanation, State);
              {'EXIT', Reason} ->
                  priv_error("Processing error", "Processing error\n",
                              Reason, State);
              Result ->
                  Result
          end,
    case Res of
        {ok, Frame, NewState} ->
            case Frame of
                none -> ok;
                _    -> send_frame(Frame, NewState)
            end,
            {noreply, SuccessFun(NewState), hibernate};
        {error, Message, Detail, NewState} ->
            {noreply, send_error(Message, Detail, NewState), hibernate};
        {stop, normal, NewState} ->
            {stop, normal, SuccessFun(NewState)};
        {stop, R, NewState} ->
            {stop, R, NewState}
    end.

<<<<<<< HEAD
process_connect(Implicit, Frame, State = #state{channel = none,
                                                socket  = Sock,
                                                config  = Config}) ->
=======
process_connect(Implicit,
                Frame,
                State = #state{
                  channel = none,
                  config  = #stomp_configuration{
                    default_login    = DefaultLogin,
                    default_passcode = DefaultPasscode},
                  adapter_info = AdapterInfo}) ->
>>>>>>> 29d11b75
    process_request(
      fun(StateN) ->
              case negotiate_version(Frame) of
                  {ok, Version} ->
                      FT = frame_transformer(Version),
                      Frame1 = FT(Frame),
                      {Username, Creds} = creds(Sock, Frame1, Config),
                      {ok, DefaultVHost} =
                          application:get_env(rabbit, default_vhost),
                      {ProtoName, _} = AdapterInfo#adapter_info.protocol,
                      Res = do_login(
<<<<<<< HEAD
                              Username, Creds,
                              login_header(Frame1, ?HEADER_HOST, DefaultVHost),
                              login_header(Frame1, ?HEADER_HEART_BEAT, "0,0"),
                              adapter_info(Sock, Version), Version,
                              StateN#state{frame_transformer = FT}),
=======
                                rabbit_stomp_frame:header(Frame1,
                                                          ?HEADER_LOGIN,
                                                          DefaultLogin),
                                rabbit_stomp_frame:header(Frame1,
                                                          ?HEADER_PASSCODE,
                                                          DefaultPasscode),
                                rabbit_stomp_frame:header(Frame1,
                                                          ?HEADER_HOST,
                                                          binary_to_list(
                                                            DefaultVHost)),
                                rabbit_stomp_frame:header(Frame1,
                                                          ?HEADER_HEART_BEAT,
                                                          "0,0"),
                                AdapterInfo#adapter_info{
                                  protocol = {ProtoName, Version}},
                                Version,
                                StateN#state{frame_transformer = FT}),
>>>>>>> 29d11b75
                      case {Res, Implicit} of
                          {{ok, _, StateN1}, implicit} -> ok(StateN1);
                          _                            -> Res
                      end;
                  {error, no_common_version} ->
                      error("Version mismatch",
                            "Supported versions are ~s\n",
                            [string:join(?SUPPORTED_VERSIONS, ",")],
                            StateN)
              end
      end,
      fun(StateM) -> StateM end,
      State).

creds(Sock, Frame, #stomp_configuration{default_login    = DefLogin,
                                        default_passcode = DefPasscode,
                                        ssl_cert_login   = SSLCertLogin}) ->
    PasswordCreds = {login_header(Frame, ?HEADER_LOGIN, DefLogin),
                      [{password, login_header(
                                    Frame, ?HEADER_PASSCODE, DefPasscode)}]},
    case {rabbit_stomp_frame:header(Frame, ?HEADER_LOGIN),
          ssl_login_name(SSLCertLogin, Sock)} of
        {not_found, undefined} -> PasswordCreds;
        {not_found, SSLName}   -> {SSLName, []};
        _                      -> PasswordCreds
    end.

login_header(Frame, Key, Default) when is_binary(Default) ->
    login_header(Frame, Key, binary_to_list(Default));
login_header(Frame, Key, Default) ->
    list_to_binary(rabbit_stomp_frame:header(Frame, Key, Default)).

ssl_login_name(false, _Sock) ->
    undefined;
ssl_login_name(true, Sock) ->
    case rabbit_net:peercert(Sock) of
        {ok, C}              -> case rabbit_ssl:peer_cert_auth_name(C) of
                                    unsafe    -> undefined;
                                    not_found -> undefined;
                                    Name      -> Name
                                end;
        {error, no_peercert} -> undefined;
        nossl                -> undefined
    end.

%%----------------------------------------------------------------------------
%% Frame Transformation
%%----------------------------------------------------------------------------
frame_transformer("1.0") -> fun rabbit_stomp_util:trim_headers/1;
frame_transformer(_) -> fun(Frame) -> Frame end.

%%----------------------------------------------------------------------------
%% Frame Validation
%%----------------------------------------------------------------------------

validate_frame(Command, Frame, State)
  when Command =:= "SUBSCRIBE" orelse Command =:= "UNSUBSCRIBE" ->
    Hdr = fun(Name) -> rabbit_stomp_frame:header(Frame, Name) end,
    case {Hdr(?HEADER_PERSISTENT), Hdr(?HEADER_ID)} of
        {{ok, "true"}, not_found} ->
            error("Missing Header",
                  "Header 'id' is required for durable subscriptions", State);
        _ ->
            ok(State)
    end;
validate_frame(_Command, _Frame, State) ->
    ok(State).

%%----------------------------------------------------------------------------
%% Frame handlers
%%----------------------------------------------------------------------------

handle_frame("DISCONNECT", _Frame, State) ->
    {stop, normal, close_connection(State)};

handle_frame("SUBSCRIBE", Frame, State) ->
    with_destination("SUBSCRIBE", Frame, State, fun do_subscribe/4);

handle_frame("UNSUBSCRIBE", Frame, State) ->
    ConsumerTag = rabbit_stomp_util:consumer_tag(Frame),
    cancel_subscription(ConsumerTag, Frame, State);

handle_frame("SEND", Frame, State) ->
    without_headers(?HEADERS_NOT_ON_SEND, "SEND", Frame, State,
        fun (_Command, Frame1, State1) ->
            with_destination("SEND", Frame1, State1, fun do_send/4)
        end);

handle_frame("ACK", Frame, State) ->
    ack_action("ACK", Frame, State, fun create_ack_method/2);

handle_frame("NACK", Frame, State) ->
    ack_action("NACK", Frame, State, fun create_nack_method/2);

handle_frame("BEGIN", Frame, State) ->
    transactional_action(Frame, "BEGIN", fun begin_transaction/2, State);

handle_frame("COMMIT", Frame, State) ->
    transactional_action(Frame, "COMMIT", fun commit_transaction/2, State);

handle_frame("ABORT", Frame, State) ->
    transactional_action(Frame, "ABORT", fun abort_transaction/2, State);

handle_frame(Command, _Frame, State) ->
    error("Bad command",
          "Could not interpret command ~p\n",
          [Command],
          State).

%%----------------------------------------------------------------------------
%% Internal helpers for processing frames callbacks
%%----------------------------------------------------------------------------

ack_action(Command, Frame,
           State = #state{subscriptions = Subs}, MethodFun) ->
    case rabbit_stomp_frame:header(Frame, ?HEADER_MESSAGE_ID) of
        {ok, IdStr} ->
            case rabbit_stomp_util:parse_message_id(IdStr) of
                {ok, {ConsumerTag, _SessionId, DeliveryTag}} ->
                    Subscription = #subscription{channel = SubChannel}
                        = dict:fetch(ConsumerTag, Subs),
                    Method = MethodFun(DeliveryTag, Subscription),
                    case transactional(Frame) of
                        {yes, Transaction} ->
                            extend_transaction(Transaction,
                                               {SubChannel, Method},
                                               State);
                        no ->
                            amqp_channel:call(SubChannel, Method),
                            ok(State)
                    end;
                _ ->
                   error("Invalid message-id",
                         "~p must include a valid 'message-id' header\n",
                         [Command],
                         State)
            end;
        not_found ->
            error("Missing message-id",
                  "~p must include a 'message-id' header\n",
                  [Command],
                  State)
    end.

%%----------------------------------------------------------------------------
%% Internal helpers for processing frames callbacks
%%----------------------------------------------------------------------------

cancel_subscription({error, invalid_prefix}, _Frame, State) ->
    error("Invalid id",
          "UNSUBSCRIBE 'id' may not start with ~s~n",
          [?TEMP_QUEUE_ID_PREFIX],
          State);

cancel_subscription({error, _}, _Frame, State) ->
    error("Missing destination or id",
          "UNSUBSCRIBE must include a 'destination' or 'id' header\n",
          State);

cancel_subscription({ok, ConsumerTag, Description}, Frame,
                    State = #state{channel       = MainChannel,
                                   subscriptions = Subs}) ->
    case dict:find(ConsumerTag, Subs) of
        error ->
            error("No subscription found",
                  "UNSUBSCRIBE must refer to an existing subscription.\n"
                  "Subscription to ~p not found.\n",
                  [Description],
                  State);
        {ok, #subscription{dest_hdr = DestHdr, channel = SubChannel}} ->
            case amqp_channel:call(SubChannel,
                                   #'basic.cancel'{
                                     consumer_tag = ConsumerTag}) of
                #'basic.cancel_ok'{consumer_tag = ConsumerTag} ->
                    ok = ensure_subchannel_closed(SubChannel, MainChannel),
                    NewSubs = dict:erase(ConsumerTag, Subs),
                    maybe_delete_durable_sub(DestHdr, Frame,
                                             State#state{
                                               subscriptions = NewSubs});
                _ ->
                    error("Failed to cancel subscription",
                          "UNSUBSCRIBE to ~p failed.\n",
                          [Description],
                          State)
            end
    end.

maybe_delete_durable_sub(DestHdr, Frame, State = #state{channel = Channel}) ->
    case rabbit_stomp_util:parse_destination(DestHdr) of
        {ok, {topic, Name}} ->
            case rabbit_stomp_frame:boolean_header(Frame,
                                                   ?HEADER_PERSISTENT, false) of
                true ->
                    {ok, Id} = rabbit_stomp_frame:header(Frame, ?HEADER_ID),
                    QName =
                        rabbit_stomp_util:durable_subscription_queue(Name, Id),
                    amqp_channel:call(Channel, #'queue.delete'{queue  = QName,
                                                               nowait = false}),
                    ok(State);
                false ->
                    ok(State)
            end;
        _ ->
            ok(State)
    end.

ensure_subchannel_closed(SubChannel, MainChannel)
  when SubChannel == MainChannel ->
    ok;

ensure_subchannel_closed(SubChannel, _MainChannel) ->
    amqp_channel:close(SubChannel),
    ok.

with_destination(Command, Frame, State, Fun) ->
    case rabbit_stomp_frame:header(Frame, ?HEADER_DESTINATION) of
        {ok, DestHdr} ->
            case rabbit_stomp_util:parse_destination(DestHdr) of
                {ok, Destination} ->
                    Fun(Destination, DestHdr, Frame, State);
                {error, {invalid_destination, Type, Content}} ->
                    error("Invalid destination",
                          "'~s' is not a valid ~p destination\n",
                          [Content, Type],
                          State);
                {error, {unknown_destination, Content}} ->
                    error("Unknown destination",
                          "'~s' is not a valid destination.\n" ++
                              "Valid destination types are: " ++
                   string:join(rabbit_stomp_util:valid_dest_prefixes(),", ") ++
                              ".\n",
                          [Content],
                          State)
            end;
        not_found ->
            error("Missing destination",
                  "~p must include a 'destination' header\n",
                  [Command],
                  State)
    end.

without_headers([Hdr | Hdrs], Command, Frame, State, Fun) ->
    case rabbit_stomp_frame:header(Frame, Hdr) of
        {ok, _} ->
            error("Invalid header",
                  "'~s' is not allowed on '~s'.\n",
                  [Hdr, Command],
                  State);
        not_found ->
            without_headers(Hdrs, Command, Frame, State, Fun)
    end;
without_headers([], Command, Frame, State, Fun) ->
    Fun(Command, Frame, State).

do_login(undefined, _, _, _, _, _, State) ->
    error("Bad CONNECT", "Missing login or passcode header(s)\n", State);
do_login(Username, Creds, VirtualHost, Heartbeat, AdapterInfo, Version,
         State) ->
    case rabbit_access_control:check_user_login(Username, Creds) of
        {ok, _User} ->
            case amqp_connection:start(
                   #amqp_params_direct{username     = Username,
                                       virtual_host = VirtualHost,
                                       adapter_info = AdapterInfo}) of
                {ok, Connection} ->
                    link(Connection),
                    {ok, Channel} = amqp_connection:open_channel(Connection),
                    SessionId =
                        rabbit_guid:string(rabbit_guid:gen_secure(), "session"),
                    {{SendTimeout, ReceiveTimeout}, State1} =
                        ensure_heartbeats(Heartbeat, State),
                    ok("CONNECTED",
                       [{?HEADER_SESSION, SessionId},
                        {?HEADER_HEART_BEAT,
                         io_lib:format("~B,~B", [SendTimeout, ReceiveTimeout])},
                        {?HEADER_VERSION, Version}],
                       "",
                       State1#state{session_id = SessionId,
                                    channel    = Channel,
                                    connection = Connection});
                {error, auth_failure} ->
                    error("Bad CONNECT", "Authentication failure\n", State);
                {error, access_refused} ->
                    error("Bad CONNECT", "Authentication failure\n", State)
            end;
        {refused, _Msg, _Args} ->
            error("Bad CONNECT", "Authentication failure\n", State)
    end.


do_subscribe(Destination, DestHdr, Frame,
             State = #state{subscriptions = Subs,
                            dest_queues   = DestQs,
                            connection    = Connection,
                            channel       = MainChannel}) ->
    Prefetch =
        rabbit_stomp_frame:integer_header(Frame, "prefetch-count", undefined),

    Channel = case Prefetch of
                  undefined ->
                      MainChannel;
                  _ ->
                      {ok, Channel1} = amqp_connection:open_channel(Connection),
                      amqp_channel:call(Channel1,
                                        #'basic.qos'{prefetch_size  = 0,
                                                     prefetch_count = Prefetch,
                                                     global         = false}),
                      Channel1
              end,

    {AckMode, IsMulti} = rabbit_stomp_util:ack_mode(Frame),

    {ok, Queue, DestQs1} = ensure_queue(subscribe, Destination, Frame, Channel,
                                        DestQs),

    {ok, ConsumerTag, Description} = rabbit_stomp_util:consumer_tag(Frame),

    amqp_channel:subscribe(Channel,
                           #'basic.consume'{
                             queue        = Queue,
                             consumer_tag = ConsumerTag,
                             no_local     = false,
                             no_ack       = (AckMode == auto),
                             exclusive    = false},
                           self()),
    ExchangeAndKey = rabbit_stomp_util:parse_routing_information(Destination),
    ok = ensure_queue_binding(Queue, ExchangeAndKey, Channel),

    ok(State#state{subscriptions =
                       dict:store(ConsumerTag,
                                  #subscription{dest_hdr    = DestHdr,
                                                channel     = Channel,
                                                multi_ack   = IsMulti,
                                                description = Description},
                                  Subs),
                   dest_queues = DestQs1}).

do_send(Destination, _DestHdr,
        Frame = #stomp_frame{body_iolist = BodyFragments},
        State = #state{channel = Channel, dest_queues = DestQs}) ->
    {ok, _Q, DestQs1} = ensure_queue(send, Destination, Frame, Channel, DestQs),

    {Frame1, State1} =
        ensure_reply_to(Frame, State#state{dest_queues = DestQs1}),

    Props = rabbit_stomp_util:message_properties(Frame1),

    {Exchange, RoutingKey} =
        rabbit_stomp_util:parse_routing_information(Destination),

    Method = #'basic.publish'{
      exchange = list_to_binary(Exchange),
      routing_key = list_to_binary(RoutingKey),
      mandatory = false,
      immediate = false},

    case transactional(Frame1) of
        {yes, Transaction} ->
            extend_transaction(Transaction,
                               fun(StateN) ->
                                       maybe_record_receipt(Frame1, StateN)
                               end,
                               {Method, Props, BodyFragments},
                               State1);
        no ->
            ok(send_method(Method, Props, BodyFragments,
                           maybe_record_receipt(Frame1, State1)))
    end.

create_ack_method(DeliveryTag, #subscription{multi_ack = IsMulti}) ->
    #'basic.ack'{delivery_tag = DeliveryTag,
                 multiple     = IsMulti}.

create_nack_method(DeliveryTag, #subscription{multi_ack = IsMulti}) ->
    #'basic.nack'{delivery_tag = DeliveryTag,
                  multiple     = IsMulti}.

negotiate_version(Frame) ->
    ClientVers = re:split(rabbit_stomp_frame:header(
                            Frame, ?HEADER_ACCEPT_VERSION, "1.0"),
                          ",", [{return, list}]),
    rabbit_stomp_util:negotiate_version(ClientVers, ?SUPPORTED_VERSIONS).


send_delivery(Delivery = #'basic.deliver'{consumer_tag = ConsumerTag},
              Properties, Body,
              State = #state{session_id    = SessionId,
                             subscriptions = Subs}) ->
    case dict:find(ConsumerTag, Subs) of
        {ok, #subscription{dest_hdr = Destination}} ->
            send_frame(
              "MESSAGE",
              rabbit_stomp_util:message_headers(Destination, SessionId,
                                                Delivery, Properties),
              Body,
              State);
        error ->
            send_error("Subscription not found",
                       "There is no current subscription with tag '~s'.",
                       [ConsumerTag],
                       State)
    end.

send_method(Method, Channel, State) ->
    amqp_channel:call(Channel, Method),
    State.

send_method(Method, State = #state{channel = Channel}) ->
    send_method(Method, Channel, State).

send_method(Method, Properties, BodyFragments,
            State = #state{channel = Channel}) ->
    send_method(Method, Channel, Properties, BodyFragments, State).

send_method(Method = #'basic.publish'{}, Channel, Properties, BodyFragments,
            State) ->
    amqp_channel:cast_flow(
      Channel, Method,
      #amqp_msg{props   = Properties,
                payload = list_to_binary(BodyFragments)}),
    State.

%% Closing the connection will close the channel and subchannels
close_connection(State = #state{connection = Connection}) ->
    %% ignore noproc or other exceptions to avoid debris
    catch amqp_connection:close(Connection),
    State#state{channel = none, connection = none, subscriptions = none}.

%%----------------------------------------------------------------------------
%% Reply-To
%%----------------------------------------------------------------------------
ensure_reply_to(Frame = #stomp_frame{headers = Headers}, State) ->
    case rabbit_stomp_frame:header(Frame, ?HEADER_REPLY_TO) of
        not_found ->
            {Frame, State};
        {ok, ReplyTo} ->
            {ok, Destination} = rabbit_stomp_util:parse_destination(ReplyTo),
            case Destination of
                {temp_queue, TempQueueId} ->
                    {ReplyQueue, State1} =
                        ensure_reply_queue(TempQueueId, State),
                    {Frame#stomp_frame{
                       headers = lists:keyreplace(
                                   ?HEADER_REPLY_TO, 1, Headers,
                                   {?HEADER_REPLY_TO, ReplyQueue})},
                     State1};
                _ ->
                    {Frame, State}
            end
    end.

ensure_reply_queue(TempQueueId, State = #state{channel       = Channel,
                                               reply_queues  = RQS,
                                               subscriptions = Subs}) ->
    case dict:find(TempQueueId, RQS) of
        {ok, RQ} ->
            {reply_to_destination(RQ), State};
        error ->
            #'queue.declare_ok'{queue = Queue} =
                amqp_channel:call(Channel,
                                  #'queue.declare'{auto_delete = true,
                                                   exclusive   = true}),

            ConsumerTag = rabbit_stomp_util:consumer_tag_reply_to(TempQueueId),
            #'basic.consume_ok'{} =
                amqp_channel:subscribe(Channel,
                                       #'basic.consume'{
                                         queue        = Queue,
                                         consumer_tag = ConsumerTag,
                                         no_ack       = true,
                                         nowait       = false},
                                       self()),

            Destination = reply_to_destination(Queue),

            %% synthesise a subscription to the reply queue destination
            Subs1 = dict:store(ConsumerTag,
                               #subscription{dest_hdr    = Destination,
                                             channel     = Channel,
                                             multi_ack   = false},
                               Subs),

            {Destination, State#state{
                            reply_queues  = dict:store(TempQueueId, Queue, RQS),
                            subscriptions = Subs1}}
    end.

reply_to_destination(Queue) ->
    ?REPLY_QUEUE_PREFIX ++ binary_to_list(Queue).

%%----------------------------------------------------------------------------
%% Receipt Handling
%%----------------------------------------------------------------------------

ensure_receipt(Frame = #stomp_frame{command = Command}, State) ->
    case rabbit_stomp_frame:header(Frame, ?HEADER_RECEIPT) of
        {ok, Id}  -> do_receipt(Command, Id, State);
        not_found -> State
    end.

do_receipt("SEND", _, State) ->
    %% SEND frame receipts are handled when messages are confirmed
    State;
do_receipt(_Frame, ReceiptId, State) ->
    send_frame("RECEIPT", [{"receipt-id", ReceiptId}], "", State).

maybe_record_receipt(Frame, State = #state{channel          = Channel,
                                           pending_receipts = PR}) ->
    case rabbit_stomp_frame:header(Frame, ?HEADER_RECEIPT) of
        {ok, Id} ->
            PR1 = case PR of
                      undefined ->
                          amqp_channel:register_confirm_handler(
                            Channel, self()),
                          #'confirm.select_ok'{} =
                              amqp_channel:call(Channel, #'confirm.select'{}),
                          gb_trees:empty();
                      _ ->
                          PR
                  end,
            SeqNo = amqp_channel:next_publish_seqno(Channel),
            State#state{pending_receipts = gb_trees:insert(SeqNo, Id, PR1)};
        not_found ->
            State
    end.

flush_pending_receipts(DeliveryTag, IsMulti,
                       State = #state{pending_receipts = PR}) ->
    {Receipts, PR1} = accumulate_receipts(DeliveryTag, IsMulti, PR),
    State1 = lists:foldl(fun(ReceiptId, StateN) ->
                                 do_receipt(none, ReceiptId, StateN)
                         end, State, Receipts),
    State1#state{pending_receipts = PR1}.

accumulate_receipts(DeliveryTag, false, PR) ->
    case gb_trees:lookup(DeliveryTag, PR) of
        {value, ReceiptId} -> {[ReceiptId], gb_trees:delete(DeliveryTag, PR)};
        none               -> {[], PR}
    end;

accumulate_receipts(DeliveryTag, true, PR) ->
    case gb_trees:is_empty(PR) of
        true  -> {[], PR};
        false -> accumulate_receipts1(DeliveryTag,
                                      gb_trees:take_smallest(PR), [])
    end.

accumulate_receipts1(DeliveryTag, {Key, Value, PR}, Acc)
  when Key > DeliveryTag ->
    {lists:reverse(Acc), gb_trees:insert(Key, Value, PR)};
accumulate_receipts1(DeliveryTag, {_Key, Value, PR}, Acc) ->
    Acc1 = [Value | Acc],
    case gb_trees:is_empty(PR) of
        true  -> {lists:reverse(Acc1), PR};
        false -> accumulate_receipts1(DeliveryTag,
                                      gb_trees:take_smallest(PR), Acc1)
    end.


%%----------------------------------------------------------------------------
%% Transaction Support
%%----------------------------------------------------------------------------

transactional(Frame) ->
    case rabbit_stomp_frame:header(Frame, "transaction") of
        {ok, Transaction} -> {yes, Transaction};
        not_found         -> no
    end.

transactional_action(Frame, Name, Fun, State) ->
    case transactional(Frame) of
        {yes, Transaction} ->
            Fun(Transaction, State);
        no ->
            error("Missing transaction",
                  "~p must include a 'transaction' header\n",
                  [Name],
                  State)
    end.

with_transaction(Transaction, State, Fun) ->
    case get({transaction, Transaction}) of
        undefined ->
            error("Bad transaction",
                  "Invalid transaction identifier: ~p\n",
                  [Transaction],
                  State);
        Actions ->
            Fun(Actions, State)
    end.

begin_transaction(Transaction, State) ->
    put({transaction, Transaction}, []),
    ok(State).

extend_transaction(Transaction, Callback, Action, State) ->
    extend_transaction(Transaction, {callback, Callback, Action}, State).

extend_transaction(Transaction, Action, State0) ->
    with_transaction(
      Transaction, State0,
      fun (Actions, State) ->
              put({transaction, Transaction}, [Action | Actions]),
              ok(State)
      end).

commit_transaction(Transaction, State0) ->
    with_transaction(
      Transaction, State0,
      fun (Actions, State) ->
              FinalState = lists:foldr(fun perform_transaction_action/2,
                                       State,
                                       Actions),
              erase({transaction, Transaction}),
              ok(FinalState)
      end).

abort_transaction(Transaction, State0) ->
    with_transaction(
      Transaction, State0,
      fun (_Actions, State) ->
              erase({transaction, Transaction}),
              ok(State)
      end).

perform_transaction_action({callback, Callback, Action}, State) ->
    perform_transaction_action(Action, Callback(State));
perform_transaction_action({Method}, State) ->
    send_method(Method, State);
perform_transaction_action({Channel, Method}, State) ->
    send_method(Method, Channel, State);
perform_transaction_action({Method, Props, BodyFragments}, State) ->
    send_method(Method, Props, BodyFragments, State).

%%--------------------------------------------------------------------
%% Heartbeat Management
%%--------------------------------------------------------------------

ensure_heartbeats(Heartbeats,
                  State = #state{start_heartbeat_fun = SHF,
                                 send_fun            = RawSendFun}) ->
    [CX, CY] = [list_to_integer(X) ||
                   X <- re:split(Heartbeats, ",", [{return, list}])],

    SendFun = fun() -> RawSendFun(sync, <<$\n>>) end,
    Pid = self(),
    ReceiveFun = fun() -> gen_server2:cast(Pid, client_timeout) end,

    {SendTimeout, ReceiveTimeout} =
        {millis_to_seconds(CY), millis_to_seconds(CX)},

    SHF(SendTimeout, SendFun, ReceiveTimeout, ReceiveFun),

    {{SendTimeout * 1000 , ReceiveTimeout * 1000}, State}.

millis_to_seconds(M) when M =< 0   -> 0;
millis_to_seconds(M) when M < 1000 -> 1;
millis_to_seconds(M)               -> M div 1000.

%%----------------------------------------------------------------------------
%% Queue and Binding Setup
%%----------------------------------------------------------------------------

ensure_queue(subscribe, {exchange, _}, _Frame, Channel, DestQs) ->
    %% Create anonymous, exclusive queue for SUBSCRIBE on /exchange destinations
    #'queue.declare_ok'{queue = Queue} =
        amqp_channel:call(Channel, #'queue.declare'{auto_delete = true,
                                                    exclusive = true}),
    {ok, Queue, DestQs};
ensure_queue(send, {exchange, _}, _Frame, _Channel, DestQs) ->
    %% Don't create queues on SEND for /exchange destinations
    {ok, undefined, DestQs};
ensure_queue(_, {queue, Name}, _Frame, Channel, DestQs) ->
    %% Always create named queue for /queue destinations the first
    %% time we encounter it
    Queue = list_to_binary(Name),
    DestQs1 = case sets:is_element(Queue, DestQs) of
                  true  -> DestQs;
                  false -> amqp_channel:cast(Channel,
                                             #'queue.declare'{durable = true,
                                                              queue   = Queue,
                                                              nowait  = true}),
                           sets:add_element(Queue, DestQs)
              end,
    {ok, Queue, DestQs1};
ensure_queue(subscribe, {topic, Name}, Frame, Channel, DestQs) ->
    %% Create queue for SUBSCRIBE on /topic destinations Queues are
    %% anonymous, auto_delete and exclusive for transient
    %% subscriptions. Durable subscriptions get shared, named, durable
    %% queues.
    Method =
        case rabbit_stomp_frame:boolean_header(Frame,
                                               ?HEADER_PERSISTENT, false) of
            true  ->
                {ok, Id} = rabbit_stomp_frame:header(Frame, ?HEADER_ID),
                QName = rabbit_stomp_util:durable_subscription_queue(Name, Id),
                #'queue.declare'{durable = true, queue = QName};
            false ->
                #'queue.declare'{auto_delete = true, exclusive = true}
        end,

    #'queue.declare_ok'{queue = Queue} =
        amqp_channel:call(Channel, Method),
    {ok, Queue, DestQs};
ensure_queue(send, {topic, _}, _Frame, _Channel, DestQs) ->
    %% Don't create queues on SEND for /topic destinations
    {ok, undefined, DestQs};
ensure_queue(_, {Type, Name}, _Frame, _Channel, DestQs)
  when Type =:= reply_queue orelse Type =:= amqqueue ->
    {ok, list_to_binary(Name), DestQs}.

ensure_queue_binding(QueueBin, {"", Queue}, _Channel) ->
    %% i.e., we should only be asked to bind to the default exchange a
    %% queue with its own name
    QueueBin = list_to_binary(Queue),
    ok;
ensure_queue_binding(Queue, {Exchange, RoutingKey}, Channel) ->
    #'queue.bind_ok'{} =
        amqp_channel:call(Channel,
                          #'queue.bind'{
                            queue       = Queue,
                            exchange    = list_to_binary(Exchange),
                            routing_key = list_to_binary(RoutingKey)}),
    ok.
%%----------------------------------------------------------------------------
%% Success/error handling
%%----------------------------------------------------------------------------

ok(State) ->
    {ok, none, State}.

ok(Command, Headers, BodyFragments, State) ->
    {ok, #stomp_frame{command     = Command,
                      headers     = Headers,
                      body_iolist = BodyFragments}, State}.

amqp_death(ReplyCode, Explanation, State) ->
    ErrorName = ?PROTOCOL:amqp_exception(ReplyCode),
    ErrorDesc = rabbit_misc:format("~s~n", [Explanation]),
    log_error(ErrorName, ErrorDesc, none),
    {stop, normal, send_error(atom_to_list(ErrorName), ErrorDesc, State)}.

error(Message, Detail, State) ->
    priv_error(Message, Detail, none, State).

error(Message, Format, Args, State) ->
    priv_error(Message, Format, Args, none, State).

priv_error(Message, Detail, ServerPrivateDetail, State) ->
    log_error(Message, Detail, ServerPrivateDetail),
    {error, Message, Detail, State}.

priv_error(Message, Format, Args, ServerPrivateDetail, State) ->
    priv_error(Message, rabbit_misc:format(Format, Args), ServerPrivateDetail,
               State).

log_error(Message, Detail, ServerPrivateDetail) ->
    rabbit_log:error("STOMP error frame sent:~n"
                     "Message: ~p~n"
                     "Detail: ~p~n"
                     "Server private detail: ~p~n",
                     [Message, Detail, ServerPrivateDetail]).

%%----------------------------------------------------------------------------
%% Frame sending utilities
%%----------------------------------------------------------------------------
send_frame(Command, Headers, BodyFragments, State) ->
    send_frame(#stomp_frame{command     = Command,
                            headers     = Headers,
                            body_iolist = BodyFragments},
               State).

send_frame(Frame, State = #state{send_fun = SendFun}) ->
    SendFun(async, rabbit_stomp_frame:serialize(Frame)),
    State.

send_error(Message, Detail, State) ->
    send_frame("ERROR", [{"message", Message},
                         {"content-type", "text/plain"},
                         {"version", string:join(?SUPPORTED_VERSIONS, ",")}],
                         Detail, State).

send_error(Message, Format, Args, State) ->
    send_error(Message, rabbit_misc:format(Format, Args), State).

%%----------------------------------------------------------------------------
%% Skeleton gen_server2 callbacks
%%----------------------------------------------------------------------------
handle_call(_Msg, _From, State) ->
    {noreply, State}.

code_change(_OldVsn, State, _Extra) ->
    {ok, State}.<|MERGE_RESOLUTION|>--- conflicted
+++ resolved
@@ -17,7 +17,7 @@
 -module(rabbit_stomp_processor).
 -behaviour(gen_server2).
 
--export([start_link/4, process_frame/2, flush_and_die/1]).
+-export([start_link/1, process_frame/2, flush_and_die/1]).
 -export([init/1, handle_call/3, handle_cast/2, handle_info/2,
          code_change/3, terminate/2]).
 
@@ -30,7 +30,7 @@
 -record(state, {session_id, channel, connection, subscriptions,
                 version, start_heartbeat_fun, pending_receipts,
                 config, dest_queues, reply_queues, frame_transformer,
-                adapter_info, send_fun}).
+                adapter_info, send_fun, ssl_login_name}).
 
 -record(subscription, {dest_hdr, channel, multi_ack, description}).
 
@@ -40,9 +40,8 @@
 %%----------------------------------------------------------------------------
 %% Public API
 %%----------------------------------------------------------------------------
-start_link(SendFun, AdapterInfo, StartHeartbeatFun, Configuration) ->
-    gen_server2:start_link(?MODULE, [SendFun, AdapterInfo, StartHeartbeatFun,
-                                     Configuration], []).
+start_link(Args) ->
+    gen_server2:start_link(?MODULE, Args, []).
 
 process_frame(Pid, Frame = #stomp_frame{command = "SEND"}) ->
     credit_flow:send(Pid),
@@ -57,7 +56,7 @@
 %% Basic gen_server2 callbacks
 %%----------------------------------------------------------------------------
 
-init([SendFun, AdapterInfo, StartHeartbeatFun, Configuration]) ->
+init([SendFun, AdapterInfo, StartHeartbeatFun, SSLLoginName, Configuration]) ->
     process_flag(trap_exit, true),
     {ok,
      #state {
@@ -73,7 +72,8 @@
        reply_queues        = dict:new(),
        frame_transformer   = undefined,
        adapter_info        = AdapterInfo,
-       send_fun            = SendFun},
+       send_fun            = SendFun,
+       ssl_login_name      = SSLLoginName},
      hibernate,
      {backoff, 1000, 1000, 10000}
     }.
@@ -178,56 +178,28 @@
             {stop, R, NewState}
     end.
 
-<<<<<<< HEAD
-process_connect(Implicit, Frame, State = #state{channel = none,
-                                                socket  = Sock,
-                                                config  = Config}) ->
-=======
-process_connect(Implicit,
-                Frame,
-                State = #state{
-                  channel = none,
-                  config  = #stomp_configuration{
-                    default_login    = DefaultLogin,
-                    default_passcode = DefaultPasscode},
-                  adapter_info = AdapterInfo}) ->
->>>>>>> 29d11b75
+process_connect(Implicit, Frame,
+                State = #state{channel        = none,
+                               config         = Config,
+                               ssl_login_name = SSLLoginName,
+                               adapter_info   = AdapterInfo}) ->
     process_request(
       fun(StateN) ->
               case negotiate_version(Frame) of
                   {ok, Version} ->
                       FT = frame_transformer(Version),
                       Frame1 = FT(Frame),
-                      {Username, Creds} = creds(Sock, Frame1, Config),
+                      {Username, Creds} = creds(Frame1, SSLLoginName, Config),
                       {ok, DefaultVHost} =
                           application:get_env(rabbit, default_vhost),
                       {ProtoName, _} = AdapterInfo#adapter_info.protocol,
                       Res = do_login(
-<<<<<<< HEAD
                               Username, Creds,
                               login_header(Frame1, ?HEADER_HOST, DefaultVHost),
                               login_header(Frame1, ?HEADER_HEART_BEAT, "0,0"),
-                              adapter_info(Sock, Version), Version,
+                                AdapterInfo#adapter_info{
+                                  protocol = {ProtoName, Version}}, Version,
                               StateN#state{frame_transformer = FT}),
-=======
-                                rabbit_stomp_frame:header(Frame1,
-                                                          ?HEADER_LOGIN,
-                                                          DefaultLogin),
-                                rabbit_stomp_frame:header(Frame1,
-                                                          ?HEADER_PASSCODE,
-                                                          DefaultPasscode),
-                                rabbit_stomp_frame:header(Frame1,
-                                                          ?HEADER_HOST,
-                                                          binary_to_list(
-                                                            DefaultVHost)),
-                                rabbit_stomp_frame:header(Frame1,
-                                                          ?HEADER_HEART_BEAT,
-                                                          "0,0"),
-                                AdapterInfo#adapter_info{
-                                  protocol = {ProtoName, Version}},
-                                Version,
-                                StateN#state{frame_transformer = FT}),
->>>>>>> 29d11b75
                       case {Res, Implicit} of
                           {{ok, _, StateN1}, implicit} -> ok(StateN1);
                           _                            -> Res
@@ -242,36 +214,22 @@
       fun(StateM) -> StateM end,
       State).
 
-creds(Sock, Frame, #stomp_configuration{default_login    = DefLogin,
-                                        default_passcode = DefPasscode,
-                                        ssl_cert_login   = SSLCertLogin}) ->
+creds(Frame, SSLLoginName,
+      #stomp_configuration{default_login    = DefLogin,
+                           default_passcode = DefPasscode}) ->
     PasswordCreds = {login_header(Frame, ?HEADER_LOGIN, DefLogin),
-                      [{password, login_header(
-                                    Frame, ?HEADER_PASSCODE, DefPasscode)}]},
-    case {rabbit_stomp_frame:header(Frame, ?HEADER_LOGIN),
-          ssl_login_name(SSLCertLogin, Sock)} of
-        {not_found, undefined} -> PasswordCreds;
-        {not_found, SSLName}   -> {SSLName, []};
-        _                      -> PasswordCreds
+                     [{password, login_header(
+                                   Frame, ?HEADER_PASSCODE, DefPasscode)}]},
+    case {rabbit_stomp_frame:header(Frame, ?HEADER_LOGIN), SSLLoginName} of
+        {not_found, none}    -> PasswordCreds;
+        {not_found, SSLName} -> {SSLName, []};
+        _                    -> PasswordCreds
     end.
 
 login_header(Frame, Key, Default) when is_binary(Default) ->
     login_header(Frame, Key, binary_to_list(Default));
 login_header(Frame, Key, Default) ->
     list_to_binary(rabbit_stomp_frame:header(Frame, Key, Default)).
-
-ssl_login_name(false, _Sock) ->
-    undefined;
-ssl_login_name(true, Sock) ->
-    case rabbit_net:peercert(Sock) of
-        {ok, C}              -> case rabbit_ssl:peer_cert_auth_name(C) of
-                                    unsafe    -> undefined;
-                                    not_found -> undefined;
-                                    Name      -> Name
-                                end;
-        {error, no_peercert} -> undefined;
-        nossl                -> undefined
-    end.
 
 %%----------------------------------------------------------------------------
 %% Frame Transformation
