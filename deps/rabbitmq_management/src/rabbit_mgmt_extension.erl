%%   The contents of this file are subject to the Mozilla Public License
%%   Version 1.1 (the "License"); you may not use this file except in
%%   compliance with the License. You may obtain a copy of the License at
%%   http://www.mozilla.org/MPL/
%%
%%   Software distributed under the License is distributed on an "AS IS"
%%   basis, WITHOUT WARRANTY OF ANY KIND, either express or implied. See the
%%   License for the specific language governing rights and limitations
%%   under the License.
%%
%%   The Original Code is RabbitMQ Management Plugin.
%%
%%   The Initial Developer of the Original Code is GoPivotal, Inc.
%%   Copyright (c) 2011-2015 Pivotal Software, Inc.  All rights reserved.
%%

-module(rabbit_mgmt_extension).

%% Return a Cowboy dispatcher table to integrate
-callback dispatcher() -> [{string(), atom(), [atom()]}].

<<<<<<< HEAD
behaviour_info(callbacks) ->
    [
     %% Return a Cowboy dispatcher table to integrate
     {dispatcher, 0},

     %% Return a proplist of information for the web UI to integrate
     %% this extension. Currently the proplist should have one key,
     %% 'javascript', the name of a javascript file to load and run.
     {web_ui, 0}
    ];
behaviour_info(_Other) ->
    undefined.
=======
%% Return a proplist of information for the web UI to integrate
%% this extension. Currently the proplist should have one key,
%% 'javascript', the name of a javascript file to load and run.
-callback web_ui() -> proplists:proplist().
>>>>>>> 59b61522
<|MERGE_RESOLUTION|>--- conflicted
+++ resolved
@@ -19,22 +19,7 @@
 %% Return a Cowboy dispatcher table to integrate
 -callback dispatcher() -> [{string(), atom(), [atom()]}].
 
-<<<<<<< HEAD
-behaviour_info(callbacks) ->
-    [
-     %% Return a Cowboy dispatcher table to integrate
-     {dispatcher, 0},
-
-     %% Return a proplist of information for the web UI to integrate
-     %% this extension. Currently the proplist should have one key,
-     %% 'javascript', the name of a javascript file to load and run.
-     {web_ui, 0}
-    ];
-behaviour_info(_Other) ->
-    undefined.
-=======
 %% Return a proplist of information for the web UI to integrate
 %% this extension. Currently the proplist should have one key,
 %% 'javascript', the name of a javascript file to load and run.
--callback web_ui() -> proplists:proplist().
->>>>>>> 59b61522
+-callback web_ui() -> proplists:proplist().