--- conflicted
+++ resolved
@@ -47,29 +47,10 @@
     rabbit_mgmt_util:reply(X, ReqData, Context).
 
 accept_content(ReqData, Context) ->
-<<<<<<< HEAD
-    Name = rabbit_mgmt_util:id(exchange, ReqData),
-    rabbit_mgmt_util:with_decode_vhost(
-      [type, durable, auto_delete, internal, arguments], ReqData, Context,
-      fun(VHost, [Type, Durable, AutoDelete, Internal, Args]) ->
-              Durable1    = rabbit_mgmt_util:parse_bool(Durable),
-              AutoDelete1 = rabbit_mgmt_util:parse_bool(AutoDelete),
-              Internal1   = rabbit_mgmt_util:parse_bool(Internal),
-              rabbit_mgmt_util:amqp_request(
-                VHost, ReqData, Context,
-                #'exchange.declare'{ exchange    = Name,
-                                     type        = Type,
-                                     durable     = Durable1,
-                                     auto_delete = AutoDelete1,
-                                     internal    = Internal1,
-                                     arguments   = rabbit_mgmt_util:args(Args)})
-      end).
-=======
     rabbit_mgmt_util:http_to_amqp(
       'exchange.declare', ReqData, Context,
-      [{fun rabbit_mgmt_util:parse_bool/1, [durable, auto_delete]}],
+      [{fun rabbit_mgmt_util:parse_bool/1, [durable, auto_delete, internal]}],
       [{exchange, rabbit_mgmt_util:id(exchange, ReqData)}]).
->>>>>>> d4304d10
 
 delete_resource(ReqData, Context) ->
     rabbit_mgmt_util:amqp_request(
