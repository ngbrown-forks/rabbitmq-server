%%   The contents of this file are subject to the Mozilla Public License
%%   Version 1.1 (the "License"); you may not use this file except in
%%   compliance with the License. You may obtain a copy of the License at
%%   http://www.mozilla.org/MPL/
%%
%%   Software distributed under the License is distributed on an "AS IS"
%%   basis, WITHOUT WARRANTY OF ANY KIND, either express or implied. See the
%%   License for the specific language governing rights and limitations
%%   under the License.
%%
%%   The Original Code is RabbitMQ Management Plugin.
%%
%%   The Initial Developer of the Original Code is GoPivotal, Inc.
%%   Copyright (c) 2007-2016 Pivotal Software, Inc.  All rights reserved.
%%

-module(rabbit_mgmt_dispatcher).

-export([modules/1, build_dispatcher/1]).

-behaviour(rabbit_mgmt_extension).
-export([dispatcher/0, web_ui/0]).

static_path(M) ->
    filename:join(module_path(M), "priv/www").

build_dispatcher(Ignore) ->
    ThisLocalPath = static_path(?MODULE),
    LocalPaths = [static_path(M) || M <- modules(Ignore)],
    cowboy_router:compile([{'_',
        [{"/api" ++ Path, Mod, Args}
            || {Path, Mod, Args} <- lists:append([Module:dispatcher()
            || Module <- modules(Ignore)])]
     ++ [{"/", cowboy_static, {file, ThisLocalPath ++ "/index.html"}},
         {"/api", cowboy_static, {file, ThisLocalPath ++ "/api/index.html"}},
         {"/cli", cowboy_static, {file, ThisLocalPath ++ "/cli/index.html"}},
         {"/mgmt", rabbit_mgmt_wm_redirect, "/"}]
     ++ [{"/[...]", rabbit_mgmt_wm_static, LocalPaths}]
    }]).

modules(IgnoreApps) ->
    [Module || {App, Module, Behaviours} <-
                   rabbit_misc:all_module_attributes(behaviour),
               not lists:member(App, IgnoreApps),
               lists:member(rabbit_mgmt_extension, Behaviours)].

module_path(Module) ->
    {file, Here} = code:is_loaded(Module),
    filename:dirname(filename:dirname(Here)).

%%----------------------------------------------------------------------------

web_ui()     -> [{javascript, <<"dispatcher.js">>}].

dispatcher() ->
    [{"/overview",                                             rabbit_mgmt_wm_overview, []},
     {"/cluster-name",                                         rabbit_mgmt_wm_cluster_name, []},
     {"/nodes",                                                rabbit_mgmt_wm_nodes, []},
     {"/nodes/:node",                                          rabbit_mgmt_wm_node, []},
     {"/extensions",                                           rabbit_mgmt_wm_extensions, []},
     {"/all-configuration",                                    rabbit_mgmt_wm_definitions, []}, %% This was the old name, let's not break things gratuitously.
     {"/definitions",                                          rabbit_mgmt_wm_definitions, []},
     {"/definitions/:vhost",                                   rabbit_mgmt_wm_definitions, []},
     {"/parameters",                                           rabbit_mgmt_wm_parameters, []},
     {"/parameters/:component",                                rabbit_mgmt_wm_parameters, []},
     {"/parameters/:component/:vhost",                         rabbit_mgmt_wm_parameters, []},
     {"/parameters/:component/:vhost/:name",                   rabbit_mgmt_wm_parameter, []},
     {"/policies",                                             rabbit_mgmt_wm_policies, []},
     {"/policies/:vhost",                                      rabbit_mgmt_wm_policies, []},
     {"/policies/:vhost/:name",                                rabbit_mgmt_wm_policy, []},
     {"/connections",                                          rabbit_mgmt_wm_connections, []},
     {"/connections/:connection",                              rabbit_mgmt_wm_connection, []},
     {"/connections/:connection/channels",                     rabbit_mgmt_wm_connection_channels, []},
     {"/channels",                                             rabbit_mgmt_wm_channels, []},
     {"/channels/:channel",                                    rabbit_mgmt_wm_channel, []},
     {"/consumers",                                            rabbit_mgmt_wm_consumers, []},
     {"/consumers/:vhost",                                     rabbit_mgmt_wm_consumers, []},
     {"/exchanges",                                            rabbit_mgmt_wm_exchanges, []},
     {"/exchanges/:vhost",                                     rabbit_mgmt_wm_exchanges, []},
     {"/exchanges/:vhost/:exchange",                           rabbit_mgmt_wm_exchange, []},
     {"/exchanges/:vhost/:exchange/publish",                   rabbit_mgmt_wm_exchange_publish, []},
     {"/exchanges/:vhost/:exchange/bindings/source",           rabbit_mgmt_wm_bindings, [exchange_source]},
     {"/exchanges/:vhost/:exchange/bindings/destination",      rabbit_mgmt_wm_bindings, [exchange_destination]},
     {"/queues",                                               rabbit_mgmt_wm_queues, []},
     {"/queues/:vhost",                                        rabbit_mgmt_wm_queues, []},
     {"/queues/:vhost/:queue",                                 rabbit_mgmt_wm_queue, []},
     {"/queues/:vhost/:destination/bindings",                  rabbit_mgmt_wm_bindings, [queue]},
     {"/queues/:vhost/:queue/contents",                        rabbit_mgmt_wm_queue_purge, []},
     {"/queues/:vhost/:queue/get",                             rabbit_mgmt_wm_queue_get, []},
     {"/queues/:vhost/:queue/actions",                         rabbit_mgmt_wm_queue_actions, []},
     {"/bindings",                                             rabbit_mgmt_wm_bindings, [all]},
     {"/bindings/:vhost",                                      rabbit_mgmt_wm_bindings, [all]},
     {"/bindings/:vhost/e/:source/:dtype/:destination",        rabbit_mgmt_wm_bindings, [source_destination]},
     {"/bindings/:vhost/e/:source/:dtype/:destination/:props", rabbit_mgmt_wm_binding, []},
     {"/vhosts",                                               rabbit_mgmt_wm_vhosts, []},
     {"/vhosts/:vhost",                                        rabbit_mgmt_wm_vhost, []},
     {"/vhosts/:vhost/permissions",                            rabbit_mgmt_wm_permissions_vhost, []},
     %% /connections/:connection is already taken, we cannot use our standard scheme here
     {"/vhosts/:vhost/connections",                            rabbit_mgmt_wm_connections_vhost, []},
     %% /channels/:channel is already taken, we cannot use our standard scheme here
<<<<<<< HEAD
     {"/vhosts/:vhost/channels",                               rabbit_mgmt_wm_channels_vhost, []},
     {"/users",                                                rabbit_mgmt_wm_users, []},
     {"/users/:user",                                          rabbit_mgmt_wm_user, []},
     {"/users/:user/permissions",                              rabbit_mgmt_wm_permissions_user, []},
     {"/whoami",                                               rabbit_mgmt_wm_whoami, []},
     {"/permissions",                                          rabbit_mgmt_wm_permissions, []},
     {"/permissions/:vhost/:user",                             rabbit_mgmt_wm_permission, []},
     {"/aliveness-test/:vhost",                                rabbit_mgmt_wm_aliveness_test, []}
=======
     {["vhosts", vhost, "channels"],                               rabbit_mgmt_wm_channels_vhost, []},
     {["users"],                                                   rabbit_mgmt_wm_users, []},
     {["users", user],                                             rabbit_mgmt_wm_user, []},
     {["users", user, "permissions"],                              rabbit_mgmt_wm_permissions_user, []},
     {["whoami"],                                                  rabbit_mgmt_wm_whoami, []},
     {["permissions"],                                             rabbit_mgmt_wm_permissions, []},
     {["permissions", vhost, user],                                rabbit_mgmt_wm_permission, []},
     {["aliveness-test", vhost],                                   rabbit_mgmt_wm_aliveness_test, []},
     {["healthchecks", "node"],                                    rabbit_mgmt_wm_healthchecks, []},
     {["healthchecks", "node", node],                              rabbit_mgmt_wm_healthchecks, []}
>>>>>>> 2d58fa42
    ].<|MERGE_RESOLUTION|>--- conflicted
+++ resolved
@@ -98,7 +98,6 @@
      %% /connections/:connection is already taken, we cannot use our standard scheme here
      {"/vhosts/:vhost/connections",                            rabbit_mgmt_wm_connections_vhost, []},
      %% /channels/:channel is already taken, we cannot use our standard scheme here
-<<<<<<< HEAD
      {"/vhosts/:vhost/channels",                               rabbit_mgmt_wm_channels_vhost, []},
      {"/users",                                                rabbit_mgmt_wm_users, []},
      {"/users/:user",                                          rabbit_mgmt_wm_user, []},
@@ -106,17 +105,7 @@
      {"/whoami",                                               rabbit_mgmt_wm_whoami, []},
      {"/permissions",                                          rabbit_mgmt_wm_permissions, []},
      {"/permissions/:vhost/:user",                             rabbit_mgmt_wm_permission, []},
-     {"/aliveness-test/:vhost",                                rabbit_mgmt_wm_aliveness_test, []}
-=======
-     {["vhosts", vhost, "channels"],                               rabbit_mgmt_wm_channels_vhost, []},
-     {["users"],                                                   rabbit_mgmt_wm_users, []},
-     {["users", user],                                             rabbit_mgmt_wm_user, []},
-     {["users", user, "permissions"],                              rabbit_mgmt_wm_permissions_user, []},
-     {["whoami"],                                                  rabbit_mgmt_wm_whoami, []},
-     {["permissions"],                                             rabbit_mgmt_wm_permissions, []},
-     {["permissions", vhost, user],                                rabbit_mgmt_wm_permission, []},
-     {["aliveness-test", vhost],                                   rabbit_mgmt_wm_aliveness_test, []},
-     {["healthchecks", "node"],                                    rabbit_mgmt_wm_healthchecks, []},
-     {["healthchecks", "node", node],                              rabbit_mgmt_wm_healthchecks, []}
->>>>>>> 2d58fa42
+     {"/aliveness-test/:vhost",                                rabbit_mgmt_wm_aliveness_test, []},
+     {"/healthchecks/node",                                    rabbit_mgmt_wm_healthchecks, []},
+     {"/healthchecks/node/:node",                              rabbit_mgmt_wm_healthchecks, []}
     ].