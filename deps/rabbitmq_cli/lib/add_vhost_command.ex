## The contents of this file are subject to the Mozilla Public License
## Version 1.1 (the "License"); you may not use this file except in
## compliance with the License. You may obtain a copy of the License
## at http://www.mozilla.org/MPL/
##
## Software distributed under the License is distributed on an "AS IS"
## basis, WITHOUT WARRANTY OF ANY KIND, either express or implied. See
## the License for the specific language governing rights and
## limitations under the License.
##
## The Original Code is RabbitMQ.
##
## The Initial Developer of the Original Code is GoPivotal, Inc.
## Copyright (c) 2007-2016 Pivotal Software, Inc.  All rights reserved.


defmodule AddVhostCommand do

  @behaviour CommandBehaviour
  @flags []

<<<<<<< HEAD
  def validate([], _), do: {:validation_failure, :not_enough_args}
  def validate([_|_] = args, _) when length(args) > 1, do: {:validation_failure, :too_many_args}
  def validate([_], _), do: :ok

  def merge_defaults(args, opts), do: {args, opts}

  def run([vhost], %{node: node_name}) do
=======
  def switches(), do: []

  def run([], _), do: {:not_enough_args, []}
  def run([_|_] = args, _) when length(args) > 1, do: {:too_many_args, args}
  def run([arg] = args, %{node: node_name} = opts) do
    info(args, opts)
>>>>>>> 228722f9
    node_name
    |> Helpers.parse_node
    |> :rabbit_misc.rpc_call(:rabbit_vhost, :add, [vhost])
  end

  def usage, do: "add_vhost <vhost>"

  def banner([vhost], _), do: "Adding vhost \"#{vhost}\" ..."

  def flags, do: @flags
end<|MERGE_RESOLUTION|>--- conflicted
+++ resolved
@@ -19,22 +19,14 @@
   @behaviour CommandBehaviour
   @flags []
 
-<<<<<<< HEAD
   def validate([], _), do: {:validation_failure, :not_enough_args}
   def validate([_|_] = args, _) when length(args) > 1, do: {:validation_failure, :too_many_args}
   def validate([_], _), do: :ok
 
   def merge_defaults(args, opts), do: {args, opts}
 
+  def switches(), do: []
   def run([vhost], %{node: node_name}) do
-=======
-  def switches(), do: []
-
-  def run([], _), do: {:not_enough_args, []}
-  def run([_|_] = args, _) when length(args) > 1, do: {:too_many_args, args}
-  def run([arg] = args, %{node: node_name} = opts) do
-    info(args, opts)
->>>>>>> 228722f9
     node_name
     |> Helpers.parse_node
     |> :rabbit_misc.rpc_call(:rabbit_vhost, :add, [vhost])
