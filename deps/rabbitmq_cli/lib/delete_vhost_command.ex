## The contents of this file are subject to the Mozilla Public License
## Version 1.1 (the "License"); you may not use this file except in
## compliance with the License. You may obtain a copy of the License
## at http://www.mozilla.org/MPL/
##
## Software distributed under the License is distributed on an "AS IS"
## basis, WITHOUT WARRANTY OF ANY KIND, either express or implied. See
## the License for the specific language governing rights and
## limitations under the License.
##
## The Original Code is RabbitMQ.
##
## The Initial Developer of the Original Code is GoPivotal, Inc.
## Copyright (c) 2007-2016 Pivotal Software, Inc.  All rights reserved.


defmodule DeleteVhostCommand do

  @behaviour CommandBehaviour
  @flags []
  def validate([], _), do: {:validation_failure, :not_enough_args}
  def validate([_|_] = args, _) when length(args) > 1, do: {:validation_failure, :too_many_args}
  def validate([_], _), do: :ok
  def merge_defaults(args, opts), do: {args, opts}

<<<<<<< HEAD
  def run([arg], %{node: node_name}) do
=======
  def switches(), do: []

  def run([], _), do: {:not_enough_args, []}
  def run([_|_] = args, _) when length(args) > 1, do: {:too_many_args, args}
  def run([arg] = args, %{node: node_name} = opts) do
    info(args, opts)
>>>>>>> 228722f9
    node_name
    |> Helpers.parse_node
    |> :rabbit_misc.rpc_call(:rabbit_vhost, :delete, [arg])
  end

  def usage, do: "delete_vhost <vhost>"

  def banner([arg], _), do: "Deleting vhost \"#{arg}\" ..."

  def flags, do: @flags
end
<|MERGE_RESOLUTION|>--- conflicted
+++ resolved
@@ -23,16 +23,8 @@
   def validate([_], _), do: :ok
   def merge_defaults(args, opts), do: {args, opts}
 
-<<<<<<< HEAD
+  def switches(), do: []
   def run([arg], %{node: node_name}) do
-=======
-  def switches(), do: []
-
-  def run([], _), do: {:not_enough_args, []}
-  def run([_|_] = args, _) when length(args) > 1, do: {:too_many_args, args}
-  def run([arg] = args, %{node: node_name} = opts) do
-    info(args, opts)
->>>>>>> 228722f9
     node_name
     |> Helpers.parse_node
     |> :rabbit_misc.rpc_call(:rabbit_vhost, :delete, [arg])
