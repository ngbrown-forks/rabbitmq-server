%%   The contents of this file are subject to the Mozilla Public License
%%   Version 1.1 (the "License"); you may not use this file except in
%%   compliance with the License. You may obtain a copy of the License at
%%   http://www.mozilla.org/MPL/
%%
%%   Software distributed under the License is distributed on an "AS IS"
%%   basis, WITHOUT WARRANTY OF ANY KIND, either express or implied. See the
%%   License for the specific language governing rights and limitations
%%   under the License.
%%
%%   The Original Code is the RabbitMQ Erlang Client.
%%
%%   The Initial Developers of the Original Code are LShift Ltd.,
%%   Cohesive Financial Technologies LLC., and Rabbit Technologies Ltd.
%%
%%   Portions created by LShift Ltd., Cohesive Financial
%%   Technologies LLC., and Rabbit Technologies Ltd. are Copyright (C)
%%   2007 LShift Ltd., Cohesive Financial Technologies LLC., and Rabbit
%%   Technologies Ltd.;
%%
%%   All Rights Reserved.
%%
%%   Contributor(s): Ben Hood <0x6e6562@gmail.com>.

%% @private
-module(amqp_network_connection).

-include("amqp_client.hrl").

-behaviour(gen_server).

-export([start_link/4, connect/1]).
-export([init/1, terminate/2, code_change/3, handle_call/3, handle_cast/2,
         handle_info/2]).

-define(RABBIT_TCP_OPTS, [binary, {packet, 0}, {active,false}, {nodelay, true}]).
-define(SOCKET_CLOSING_TIMEOUT, 1000).
-define(CLIENT_CLOSE_TIMEOUT, 60000).
-define(HANDSHAKE_RECEIVE_TIMEOUT, 60000).

<<<<<<< HEAD
-record(state, {sup,
                params,
                sock,
                max_channel,
                heartbeat,
                framing0,
                writer0,
                main_reader,
                channel_sup_sup,
                closing = false,
                server_properties,
                channels = amqp_channel_util:new_channel_dict(),
                start_heartbeat_fun,
                start_infrastructure_fun}).

-record(closing, {reason,
                  close,
                  from = none,
                  phase = terminate_channels}).

-define(INFO_KEYS, (amqp_connection:info_keys() ++ [max_channel, heartbeat])).

%%---------------------------------------------------------------------------
%% Internal interface
%%---------------------------------------------------------------------------

start_link(AmqpParams, ChSupSup, SIF, SHF) ->
    gen_server:start_link(?MODULE, [self(), AmqpParams, ChSupSup, SIF, SHF],
                          []).

connect(Pid) ->
    gen_server:call(Pid, connect, infinity).
=======
-record(nc_state, {params = #amqp_params{},
                   sock,
                   main_reader_pid,
                   channel0_writer_pid,
                   channel0_framing_pid,
                   max_channel,
                   heartbeat,
                   closing = false,
                   server_properties,
                   channels = amqp_channel_util:new_channel_dict()}).

-record(nc_closing, {reason,
                     close,
                     from = none,
                     phase = terminate_channels}).

-define(INFO_KEYS,
        (amqp_connection:info_keys() ++ [max_channel, heartbeat, sock])).
>>>>>>> 4ee6f507

%%---------------------------------------------------------------------------
%% gen_server callbacks
%%---------------------------------------------------------------------------

init([Sup, AmqpParams, ChSupSup, SIF, SHF]) ->
    {ok, #state{sup = Sup,
                params = AmqpParams,
                channel_sup_sup = ChSupSup,
                start_infrastructure_fun = SIF,
                start_heartbeat_fun = SHF}}.

handle_call({command, Command}, From, #state{closing = Closing} = State) ->
    case Closing of
        false -> handle_command(Command, From, State);
        _     -> {reply, closing, State}
    end;
handle_call({info, Items}, _From, State) ->
    {reply, [{Item, i(Item, State)} || Item <- Items], State};
handle_call(info_keys, _From, State) ->
    {reply, ?INFO_KEYS, State};
handle_call(connect, _From, State) ->
    {reply, ok, do_connect(State)}.

%% Standard handling of a method sent by the broker (this is received from
%% framing0)
handle_cast({method, Method, Content}, State) ->
    handle_method(Method, Content, State).

%% This is received after we have sent 'connection.close' to the server
%% but timed out waiting for 'connection.close_ok' back
handle_info(timeout_waiting_for_close_ok, State = #state{closing = Closing}) ->
    #closing{phase = wait_close_ok} = Closing, % assertion
    {stop, {timeout_waiting_for_close_ok, closing_to_reason(Closing)}, State};
%% This is received when the main reader has not sent socket_closed in time
handle_info(socket_closing_timeout, State = #state{closing = Closing}) ->
    #closing{phase = wait_socket_close} = Closing, % assertion
    {stop, {socket_closing_timeout, closing_to_reason(Closing)}, State};
%% Received from main reader
handle_info(socket_closed, State) ->
    handle_socket_closed(State);
%% DOWN signals from channels
handle_info({'DOWN', _, process, Pid, Reason}, State) ->
    handle_channel_exit(Pid, Reason, State).

terminate(_Reason, _State) ->
    ok.

code_change(_OldVsn, State, _Extra) ->
    State.

%%---------------------------------------------------------------------------
%% Command handling
%%---------------------------------------------------------------------------

handle_command({open_channel, ProposedNumber}, _From,
               State = #state{sup = Sup,
                              sock = Sock,
                              channels = Channels,
                              max_channel = MaxChannel}) ->
    [CTSup] = supervisor2:find_child(Sup, connection_type_sup),
    [MainReader] = supervisor2:find_child(CTSup, main_reader),
    try amqp_channel_util:open_channel(Sup, ProposedNumber, MaxChannel,
                                       [Sock, MainReader], Channels) of
        {ChannelPid, NewChannels} ->
            {reply, ChannelPid, State#state{channels = NewChannels}}
    catch
        error:out_of_channel_numbers = Error ->
            {reply, {Error, MaxChannel}, State}
    end;

handle_command({close, #'connection.close'{} = Close}, From, State) ->
    {noreply, set_closing_state(flush, #closing{reason = app_initiated_close,
                                                close = Close,
                                                from = From},
                                State)}.

%%---------------------------------------------------------------------------
%% Handling methods from broker
%%---------------------------------------------------------------------------

handle_method(#'connection.close'{} = Close, none, State) ->
    {noreply, set_closing_state(abrupt,
                                #closing{reason = server_initiated_close,
                                         close = Close},
                                State)};

handle_method(#'connection.close_ok'{}, none,
              State = #state{closing = Closing}) ->
    #closing{from = From,
             close = #'connection.close'{reply_code = ReplyCode}} = Closing,
    case From of
        none -> ok;
        _    -> gen_server:reply(From, ok)
    end,
    if ReplyCode =:= 200 -> {stop, normal, State};
       true              -> {stop, closing_to_reason(Closing), State}
    end.

%%---------------------------------------------------------------------------
%% Infos
%%---------------------------------------------------------------------------

<<<<<<< HEAD
i(server_properties, State) -> State#state.server_properties;
i(is_closing,        State) -> State#state.closing =/= false;
i(amqp_params,       State) -> State#state.params;
i(supervisor,        State) -> State#state.sup;
i(max_channel,       State) -> State#state.max_channel;
i(heartbeat,         State) -> State#state.heartbeat;
=======
i(server_properties, State) -> State#nc_state.server_properties;
i(is_closing,        State) -> State#nc_state.closing =/= false;
i(amqp_params,       State) -> State#nc_state.params;
i(max_channel,       State) -> State#nc_state.max_channel;
i(heartbeat,         State) -> State#nc_state.heartbeat;
i(sock,              State) -> State#nc_state.sock;
>>>>>>> 4ee6f507
i(num_channels,      State) -> amqp_channel_util:num_channels(
                                   State#state.channels);
i(Item,             _State) -> throw({bad_argument, Item}).

%%---------------------------------------------------------------------------
%% Closing
%%---------------------------------------------------------------------------

%% Changes connection's state to closing.
%%
%% ChannelCloseType can be flush or abrupt
%%
%% The closing reason (Closing#closing.reason) can be one of the following
%%     app_initiated_close - app has invoked the close/{1,3} command. In this
%%         case the close field is the method to be sent to the server after all
%%         the channels have terminated (and flushed); the from field is the
%%         process that initiated the call and to whom the server must reply.
%%         phase = terminate_channels | wait_close_ok
%%     internal_error - there was an internal error either in a channel or in
%%         the connection process. close field is the method to be sent to the
%%         server after all channels have been abruptly terminated (do not flush
%%         in this case).
%%         phase = terminate_channels | wait_close_ok
%%     server_initiated_close - server has sent 'connection.close'. close field
%%         is the method sent by the server.
%%         phase = terminate_channels | wait_socket_close
%%
%% The precedence of the closing MainReason's is as follows:
%%     app_initiated_close, internal_error, server_initiated_close
%% (i.e.: a given reason can override the currently set one if it is later
%% mentioned in the above list). We can rely on erlang's comparison of atoms
%% for this.
set_closing_state(ChannelCloseType, Closing, 
                  #state{closing = false,
                         channels = Channels} = State) ->
    amqp_channel_util:broadcast_to_channels(
        {connection_closing, ChannelCloseType, closing_to_reason(Closing)},
        Channels),
    check_trigger_all_channels_closed_event(State#state{closing = Closing});
%% Already closing, override situation
set_closing_state(ChannelCloseType, NewClosing,
                  #state{closing = CurClosing,
                         channels = Channels} = State) ->
    %% Do not override reason in channels (because it might cause channels
    %% to exit with different reasons) but do cause them to close abruptly
    %% if the new closing type requires it
    case ChannelCloseType of
        abrupt ->
            amqp_channel_util:broadcast_to_channels(
                {connection_closing, ChannelCloseType,
                 closing_to_reason(CurClosing)},
                Channels);
        _ -> ok
   end,
   #closing{reason = NewReason, close = NewClose} = NewClosing,
   #closing{reason = CurReason} = CurClosing,
   ResClosing =
       if
           %% Override (rely on erlang's comparison of atoms)
           NewReason >= CurReason ->
               %% Note that when overriding, we keep the current phase
               CurClosing#closing{reason = NewReason, close = NewClose};
           %% Do not override
           true ->
               CurClosing
       end,
    NewState = State#state{closing = ResClosing},
    %% Now check if it's the case that the server has sent a connection.close
    %% while we were in the closing state (for whatever reason). We need to
    %% send connection.close_ok (it might be even be the case that we are
    %% sending it again) and wait for the socket to close.
    case NewReason of
        server_initiated_close -> all_channels_closed_event(NewState);
        _                      -> NewState
    end.

%% The all_channels_closed_event is called when all channels have been closed
%% after the connection broadcasts a connection_closing message to all channels
all_channels_closed_event(#state{writer0 = Writer,
                                 closing = Closing} = State) ->
    #closing{reason = Reason, close = Close} = Closing,
    case Reason of
        server_initiated_close ->
            amqp_channel_util:do(network, Writer, #'connection.close_ok'{},
                                 none),
            erlang:send_after(?SOCKET_CLOSING_TIMEOUT, self(),
                              socket_closing_timeout),
            State#state{closing = Closing#closing{phase = wait_socket_close}};
        _ ->
            amqp_channel_util:do(network, Writer, Close, none),
            erlang:send_after(?CLIENT_CLOSE_TIMEOUT, self(),
                              timeout_waiting_for_close_ok),
            State#state{closing = Closing#closing{phase = wait_close_ok}}
    end.

closing_to_reason(#closing{reason = Reason,
                           close = #'connection.close'{reply_code = Code,
                                                       reply_text = Text}}) ->
    {Reason, Code, Text}.

internal_error_closing() ->
    #closing{reason = internal_error,
             close = #'connection.close'{reply_text = <<>>,
                                         reply_code = ?INTERNAL_ERROR,
                                         class_id = 0,
                                         method_id = 0}}.

handle_socket_closed(State = #state{closing =
                         Closing = #closing{phase = wait_socket_close}}) ->
    {stop, closing_to_reason(Closing), State};
handle_socket_closed(State) ->
    {stop, socket_closed_unexpectedly, State}.

%%---------------------------------------------------------------------------
%% Channel utilities
%%---------------------------------------------------------------------------

unregister_channel(Pid, State = #state{channels = Channels}) ->
    NewChannels = amqp_channel_util:unregister_channel_pid(Pid, Channels),
    NewState = State#state{channels = NewChannels},
    check_trigger_all_channels_closed_event(NewState).

check_trigger_all_channels_closed_event(#state{closing = false} = State) ->
    State;
check_trigger_all_channels_closed_event(#state{channels = Channels,
                                               closing = Closing} = State) ->
    #closing{phase = terminate_channels} = Closing, % assertion
    case amqp_channel_util:is_channel_dict_empty(Channels) of
        true  -> all_channels_closed_event(State);
        false -> State
    end.

handle_channel_exit(Pid, Reason,
            #state{channels = Channels, closing = Closing} = State) ->
    case amqp_channel_util:handle_exit(Pid, Reason, Channels, Closing) of
        stop   -> {stop, Reason, State};
        normal -> {noreply, unregister_channel(Pid, State)};
        close  -> {noreply, set_closing_state(abrupt, internal_error_closing(),
                                              unregister_channel(Pid, State))};
        other  -> {noreply, set_closing_state(abrupt, internal_error_closing(),
                                              State)}
    end.

%%---------------------------------------------------------------------------
%% Handshake
%%---------------------------------------------------------------------------

do_connect(State = #state{params = #amqp_params{host = Host,
                                                port = Port,
                                                ssl_options = none}}) ->
    case gen_tcp:connect(Host, Port, ?RABBIT_TCP_OPTS) of
        {ok, Sock}      -> handshake(State#state{sock = Sock});
        {error, Reason} -> ?LOG_WARN("Could not start the network driver: ~p~n",
                                     [Reason]),
                           exit(Reason)
    end;
do_connect(State = #state{params = #amqp_params{host = Host,
                                                port = Port,
                                                ssl_options = SslOpts}}) ->
    rabbit_misc:start_applications([crypto, ssl]),
    case gen_tcp:connect(Host, Port, ?RABBIT_TCP_OPTS) of
        {ok, Sock} ->
            case ssl:connect(Sock, SslOpts) of
                {ok, SslSock} ->
                    RabbitSslSock = #ssl_socket{ssl = SslSock, tcp = Sock},
                    handshake(State#state{sock = RabbitSslSock});
                {error, Reason} ->
                    ?LOG_WARN("Could not upgrade the network driver to ssl: "
                              "~p~n", [Reason]),
                    exit(Reason)
            end;
        {error, Reason} ->
            ?LOG_WARN("Could not start the network driver: ~p~n", [Reason]),
            exit(Reason)
    end.

handshake(State0 = #state{sock = Sock}) ->
    ok = rabbit_net:send(Sock, ?PROTOCOL_HEADER),
    State1 = start_infrastructure(State0),
    State2 = network_handshake(State1),
    start_heartbeat(State2),
    State2.

start_infrastructure(State = #state{start_infrastructure_fun = SIF,
                                    sock = Sock}) ->
    {MainReader, Framing, Writer} = SIF(Sock),
    State#state{main_reader = MainReader,
                framing0 = Framing,
                writer0 = Writer}.

network_handshake(State = #state{writer0 = Writer, params = Params}) ->
    Start = handshake_recv(),
    #'connection.start'{server_properties = ServerProperties} = Start,
    ok = check_version(Start),
    amqp_channel_util:do(network, Writer, start_ok(State), none),
    Tune = handshake_recv(),
    TuneOk = negotiate_values(Tune, Params),
    amqp_channel_util:do(network, Writer, TuneOk, none),
    ConnectionOpen =
        #'connection.open'{virtual_host = Params#amqp_params.virtual_host},
    amqp_channel_util:do(network, Writer, ConnectionOpen, none),
    #'connection.open_ok'{} = handshake_recv(),
    #'connection.tune_ok'{channel_max = ChannelMax,
                          frame_max   = FrameMax,
                          heartbeat   = Heartbeat} = TuneOk,
    ?LOG_INFO("Negotiated maximums: (Channel = ~p, Frame = ~p, "
              "Heartbeat = ~p)~n",
             [ChannelMax, FrameMax, Heartbeat]),
    State#state{max_channel = ChannelMax,
                heartbeat = Heartbeat,
                server_properties = ServerProperties}.

start_heartbeat(#state{start_heartbeat_fun = SHF,
                       sock = Sock,
                       heartbeat = Heartbeat}) ->
    SHF(Sock, Heartbeat).

check_version(#'connection.start'{version_major = ?PROTOCOL_VERSION_MAJOR,
                                  version_minor = ?PROTOCOL_VERSION_MINOR}) ->
    ok;
check_version(#'connection.start'{version_major = 8,
                                  version_minor = 0}) ->
    exit({protocol_version_mismatch, 0, 8});
check_version(#'connection.start'{version_major = Major,
                                  version_minor = Minor}) ->
    exit({protocol_version_mismatch, Major, Minor}).

negotiate_values(#'connection.tune'{channel_max = ServerChannelMax,
                                    frame_max   = ServerFrameMax,
                                    heartbeat   = ServerHeartbeat},
                 #amqp_params{channel_max = ClientChannelMax,
                              frame_max   = ClientFrameMax,
                              heartbeat   = ClientHeartbeat}) ->
    #'connection.tune_ok'{
        channel_max = negotiate_max_value(ClientChannelMax, ServerChannelMax),
        frame_max   = negotiate_max_value(ClientFrameMax, ServerFrameMax),
        heartbeat   = negotiate_max_value(ClientHeartbeat, ServerHeartbeat)}.

negotiate_max_value(Client, Server) when Client =:= 0; Server =:= 0 ->
    lists:max([Client, Server]);
negotiate_max_value(Client, Server) ->
    lists:min([Client, Server]).

start_ok(#state{params = #amqp_params{username = Username,
                                      password = Password,
                                      client_properties = UserProps}}) ->
    LoginTable = [{<<"LOGIN">>, longstr, Username},
                  {<<"PASSWORD">>, longstr, Password}],
    #'connection.start_ok'{
        client_properties = client_properties(UserProps),
        mechanism = <<"AMQPLAIN">>,
        response = rabbit_binary_generator:generate_table(LoginTable)}.

client_properties(UserProperties) ->
    %% TODO This eagerly starts the amqp_client application in order to
    %% to get the version from the app descriptor, which may be
    %% overkill - maybe there is a more suitable point to boot the app
    rabbit_misc:start_applications([amqp_client]),
    {ok, Vsn} = application:get_key(amqp_client, vsn),
    Default = [{<<"product">>,   longstr, <<"RabbitMQ">>},
               {<<"version">>,   longstr, list_to_binary(Vsn)},
               {<<"platform">>,  longstr, <<"Erlang">>},
               {<<"copyright">>, longstr,
                <<"Copyright (C) 2007-2009 LShift Ltd., "
                  "Cohesive Financial Technologies LLC., "
                  "and Rabbit Technologies Ltd.">>},
               {<<"information">>, longstr,
                <<"Licensed under the MPL.  "
                  "See http://www.rabbitmq.com/">>}],
    lists:foldl(fun({K, _, _} = Tuple, Acc) ->
                    lists:keystore(K, 1, Acc, Tuple)
                end, Default, UserProperties).

handshake_recv() ->
    receive
        {'$gen_cast', {method, Method, _Content}} ->
            Method;
        socket_closed ->
            exit(socket_closed_unexpectedly)
    after ?HANDSHAKE_RECEIVE_TIMEOUT ->
        exit(handshake_receive_timed_out)
    end.<|MERGE_RESOLUTION|>--- conflicted
+++ resolved
@@ -38,7 +38,6 @@
 -define(CLIENT_CLOSE_TIMEOUT, 60000).
 -define(HANDSHAKE_RECEIVE_TIMEOUT, 60000).
 
-<<<<<<< HEAD
 -record(state, {sup,
                 params,
                 sock,
@@ -59,7 +58,7 @@
                   from = none,
                   phase = terminate_channels}).
 
--define(INFO_KEYS, (amqp_connection:info_keys() ++ [max_channel, heartbeat])).
+-define(INFO_KEYS, (amqp_connection:info_keys() ++ [max_channel, heartbeat, sock])).
 
 %%---------------------------------------------------------------------------
 %% Internal interface
@@ -71,26 +70,6 @@
 
 connect(Pid) ->
     gen_server:call(Pid, connect, infinity).
-=======
--record(nc_state, {params = #amqp_params{},
-                   sock,
-                   main_reader_pid,
-                   channel0_writer_pid,
-                   channel0_framing_pid,
-                   max_channel,
-                   heartbeat,
-                   closing = false,
-                   server_properties,
-                   channels = amqp_channel_util:new_channel_dict()}).
-
--record(nc_closing, {reason,
-                     close,
-                     from = none,
-                     phase = terminate_channels}).
-
--define(INFO_KEYS,
-        (amqp_connection:info_keys() ++ [max_channel, heartbeat, sock])).
->>>>>>> 4ee6f507
 
 %%---------------------------------------------------------------------------
 %% gen_server callbacks
@@ -194,21 +173,13 @@
 %% Infos
 %%---------------------------------------------------------------------------
 
-<<<<<<< HEAD
 i(server_properties, State) -> State#state.server_properties;
 i(is_closing,        State) -> State#state.closing =/= false;
 i(amqp_params,       State) -> State#state.params;
 i(supervisor,        State) -> State#state.sup;
 i(max_channel,       State) -> State#state.max_channel;
 i(heartbeat,         State) -> State#state.heartbeat;
-=======
-i(server_properties, State) -> State#nc_state.server_properties;
-i(is_closing,        State) -> State#nc_state.closing =/= false;
-i(amqp_params,       State) -> State#nc_state.params;
-i(max_channel,       State) -> State#nc_state.max_channel;
-i(heartbeat,         State) -> State#nc_state.heartbeat;
 i(sock,              State) -> State#nc_state.sock;
->>>>>>> 4ee6f507
 i(num_channels,      State) -> amqp_channel_util:num_channels(
                                    State#state.channels);
 i(Item,             _State) -> throw({bad_argument, Item}).
