%%   The contents of this file are subject to the Mozilla Public License
%%   Version 1.1 (the "License"); you may not use this file except in
%%   compliance with the License. You may obtain a copy of the License at
%%   http://www.mozilla.org/MPL/
%%
%%   Software distributed under the License is distributed on an "AS IS"
%%   basis, WITHOUT WARRANTY OF ANY KIND, either express or implied. See the
%%   License for the specific language governing rights and limitations
%%   under the License.
%%
%%   The Original Code is the RabbitMQ Erlang Client.
%%
%%   The Initial Developers of the Original Code are LShift Ltd.,
%%   Cohesive Financial Technologies LLC., and Rabbit Technologies Ltd.
%%
%%   Portions created by LShift Ltd., Cohesive Financial
%%   Technologies LLC., and Rabbit Technologies Ltd. are Copyright (C)
%%   2007 LShift Ltd., Cohesive Financial Technologies LLC., and Rabbit
%%   Technologies Ltd.;
%%
%%   All Rights Reserved.
%%
%%   Contributor(s): Ben Hood <0x6e6562@gmail.com>.

-module(amqp_connection).

-include_lib("rabbit.hrl").
-include_lib("rabbit_framing.hrl").
-include("amqp_client.hrl").

-behaviour(gen_server).

-export([init/1, terminate/2, code_change/3, handle_call/3, handle_cast/2,
         handle_info/2]).
-export([open_channel/1, open_channel/3]).
-export([start_direct/2, start_direct/3]).
-export([start_direct_link/2]).
-export([start_network/4, start_network/5, start_network/6]).
-export([start_network_link/4, start_network_link/5, start_network_link/6]).
-export([close/2]).

%%---------------------------------------------------------------------------
%% AMQP Connection API Methods
%%---------------------------------------------------------------------------

%% Starts a direct connection to the Rabbit AMQP server, assuming that
%% the server is running in the same process space.
<<<<<<< HEAD
start_direct(User, Password) -> start_direct(User, Password, false).

start_direct(User, Password, ProcLink) when is_boolean(ProcLink) ->
=======
start(User, Password) -> start(User, Password, false).

start(User, Password, ProcLink) when is_boolean(ProcLink) ->
>>>>>>> 1b459598
    InitialState = #connection_state{username = User,
                                     password = Password,
                                     vhostpath = <<"/">>},
    {ok, Pid} = start_internal(InitialState, amqp_direct_driver, ProcLink),
    Pid.

start_direct_link(User, Password) ->
    start_direct(User, Password, true).


%% Starts a networked conection to a remote AMQP server.
<<<<<<< HEAD
start_network(User, Password, Host, Port) ->
    start_network(User, Password, Host, Port, <<"/">>, false).

start_network(User, Password, Host, Port, SslOpts) when is_list(SslOpts)  -> 
    start_network(User,Password,Host,Port,<<"/">>,SslOpts,false);
start_network(User, Password, Host, Port, VHost) ->
    start_network(User, Password, Host, Port, VHost, false).

start_network(User, Password, Host, Port, VHost, SslOpts) when is_list(SslOpts) -> 
    start_network(User, Password, Host, Port, VHost, SslOpts, false);
start_network(User, Password, Host, Port, VHost, ProcLink) ->
=======
start(User, Password, Host, Port) ->
    start(User, Password, Host, Port, <<"/">>, false).

start(User, Password, Host, Port, SslOpts) when is_list(SslOpts)  -> 
    start(User,Password,Host,Port,<<"/">>,SslOpts,false);
start(User, Password, Host, Port, VHost) ->
    start(User, Password, Host, Port, VHost, false).

start(User, Password, Host, Port, VHost, SslOpts) when is_list(SslOpts) -> 
    start(User, Password, Host, Port, VHost, SslOpts, false);
start(User, Password, Host, Port, VHost, ProcLink) ->
>>>>>>> 1b459598
    InitialState = #connection_state{username = User,
                                     password = Password,
                                     serverhost = Host,
                                     vhostpath = VHost,
                                     port = Port},
    {ok, Pid} = start_internal(InitialState, amqp_network_driver, ProcLink),
    Pid.

<<<<<<< HEAD
start_network(User, Password, Host, Port, VHost, SslOpts, ProcLink) when is_list(SslOpts) ->
=======
start(User, Password, Host, Port, VHost, SslOpts, ProcLink) when is_list(SslOpts) ->
>>>>>>> 1b459598
    InitialState = #connection_state{username = User,
                                     password = Password,
                                     serverhost = Host,
                                     vhostpath = VHost,
                                     port = Port,
                                     sslopts=SslOpts},
    {ok, Pid} = start_internal(InitialState, amqp_network_driver, ProcLink),
    Pid.

start_network_link(User, Password, Host, Port) ->
    start_network(User, Password, Host, Port, <<"/">>, true).

<<<<<<< HEAD
start_network_link(User, Password, Host, Port, SslOpts) when is_list(SslOpts) -> 
    start_network(User, Password, Host, Port, <<"/">>, SslOpts, true);
start_network_link(User, Password, Host, Port, VHost) ->
    start_network(User, Password, Host, Port, VHost, true).

start_network_link(User, Password, Host, Port, VHost, SslOpts) when is_list(SslOpts) -> 
    start_network(User, Password, Host, Port, VHost, SslOpts, true).
=======
start_link(User, Password, Host, Port) ->
    start(User, Password, Host, Port, <<"/">>, true).

start_link(User, Password, Host, Port, SslOpts) when is_list(SslOpts) -> 
    start(User, Password, Host, Port, <<"/">>, SslOpts, true);
start_link(User, Password, Host, Port, VHost) ->
    start(User, Password, Host, Port, VHost, true).

start_link(User, Password, Host, Port, VHost, SslOpts) when is_list(SslOpts) -> 
    start(User, Password, Host, Port, VHost, SslOpts, true).
>>>>>>> 1b459598

start_internal(InitialState, Driver, _Link = true) when is_atom(Driver) ->
    gen_server:start_link(?MODULE, [InitialState, Driver], []);
start_internal(InitialState, Driver, _Link = false) when is_atom(Driver) ->
    gen_server:start(?MODULE, [InitialState, Driver], []).

%% Opens a channel without having to specify a channel number.
%% This function assumes that an AMQP connection (networked or direct)
%% has already been successfully established.
open_channel(ConnectionPid) ->
    open_channel(ConnectionPid, none, "").

%% Opens a channel with a specific channel number.
%% This function assumes that an AMQP connection (networked or direct)
%% has already been successfully established.
open_channel(ConnectionPid, ChannelNumber, OutOfBand) ->
    gen_server:call(ConnectionPid,
                    {open_channel, ChannelNumber,
                     amqp_util:binary(OutOfBand)}, infinity).

%% Closes the AMQP connection
close(ConnectionPid, Close) -> gen_server:call(ConnectionPid, Close, infinity).

%%---------------------------------------------------------------------------
%% Internal plumbing
%%---------------------------------------------------------------------------

%% Starts a new channel process, invokes the correct driver
%% (network or direct) to perform any environment specific channel setup and
%% starts the AMQP ChannelOpen handshake.
handle_open_channel({ChannelNumber, OutOfBand},
                    #connection_state{driver = Driver} = State) ->
    {ChannelPid, Number, NewState} = start_channel(ChannelNumber, State),
    Driver:open_channel({Number, OutOfBand}, ChannelPid, NewState),
    #'channel.open_ok'{} = amqp_channel:call(ChannelPid, #'channel.open'{}),
    {reply, ChannelPid, NewState}.

%% Creates a new channel process
start_channel(ChannelNumber,
              State = #connection_state{driver = Driver,
                                        reader_pid = ReaderPid,
                                        channel0_writer_pid = WriterPid}) ->
    ChannelState =
        #channel_state{
            parent_connection = self(),
            number = Number   = assign_channel_number(ChannelNumber, State),
            close_fun         = fun(X)       -> Driver:close_channel(X) end,
            do2               = fun(X, Y)    -> Driver:do(X, Y) end,
            do3               = fun(X, Y, Z) -> Driver:do(X, Y, Z) end,
            reader_pid        = ReaderPid,
            writer_pid        = WriterPid},
    {ok, ChannelPid} = gen_server:start_link(amqp_channel,
                                             [ChannelState], []),
    NewState = register_channel(Number, ChannelPid, State),
    {ChannelPid, Number, NewState}.

assign_channel_number(none, #connection_state{channels = Channels,
                                              channel_max = Max}) ->
    allocate_channel_number(dict:fetch_keys(Channels), Max);

assign_channel_number(ChannelNumber, _State) ->
    %% TODO bug: check whether this is already taken
    ChannelNumber.

register_channel(ChannelNumber, ChannelPid,
                 State = #connection_state{channels = Channels0}) ->
    Channels1 =
    case dict:is_key(ChannelNumber, Channels0) of
        true ->
            exit({channel_already_registered, ChannelNumber});
        false ->
            dict:store(ChannelNumber, ChannelPid, Channels0)
    end,
    State#connection_state{channels = Channels1}.

%% This will be called when a channel process exits and needs to be
%% deregistered
%% This peforms the reverse mapping so that you can lookup a channel pid
%% Let's hope that this lookup doesn't get too expensive .......
unregister_channel(ChannelPid,
                   State = #connection_state{channels = Channels0} )
        when is_pid(ChannelPid)->
    ReverseMapping = fun(_Number, Pid) -> Pid == ChannelPid end,
    Projection = dict:filter(ReverseMapping, Channels0),
    %% TODO This differentiation is only necessary for the direct channel,
    %% look into preventing the invocation of this method
    Channels1 = case dict:fetch_keys(Projection) of
                    [] ->
                        Channels0;
                    [ChannelNumber|_] ->
                        dict:erase(ChannelNumber, Channels0)
                end,
    State#connection_state{channels = Channels1};

%% This will be called when a channel process exits and needs to be
%% deregistered
unregister_channel(ChannelNumber,
                   State = #connection_state{channels = Channels0}) ->
    Channels1 = dict:erase(ChannelNumber, Channels0),
    State#connection_state{channels = Channels1}.

allocate_channel_number([], _Max)-> 1;

allocate_channel_number(Channels, _Max) ->
    MaxChannel = lists:max(Channels),
    %% TODO check channel max and reallocate appropriately
    MaxChannel + 1.

close_connection(Close, From, State = #connection_state{driver = Driver}) ->
    Driver:close_connection(Close, From, State).

%%---------------------------------------------------------------------------
%% gen_server callbacks
%%---------------------------------------------------------------------------

init([InitialState, Driver]) when is_atom(Driver) ->
    process_flag(trap_exit, true),
    State = Driver:handshake(InitialState),
    {ok, State#connection_state{driver = Driver} }.

%% Starts a new channel
handle_call({open_channel, ChannelNumber, OutOfBand}, _From, State) ->
    handle_open_channel({ChannelNumber, OutOfBand}, State);

%% Shuts the AMQP connection down
handle_call(Close = #'connection.close'{}, From, State) ->
    close_connection(Close, From, State),
    {stop, normal, State}.

%%---------------------------------------------------------------------------
%% Handle forced close from the broker
%%---------------------------------------------------------------------------

handle_cast({method, #'connection.close'{reply_code = Code,
                                         reply_text = Text}, _Content},
            State = #connection_state{driver = Driver}) ->
    io:format("Broker forced connection: ~p -> ~p~n", [Code, Text]),
    Driver:handle_broker_close(State),
    {stop, normal, State}.

%%---------------------------------------------------------------------------
%% Trap exits
%%---------------------------------------------------------------------------

handle_info( {'EXIT', Pid, {amqp, Reason, Msg, Context}}, State) ->
    io:format("Channel Peer ~p sent this message: ~p -> ~p~n",
              [Pid, Msg, Context]),
    {HardError, Code, Text} = rabbit_framing:lookup_amqp_exception(Reason),
    case HardError of
        false ->
            io:format("Just trapping this exit and proceding to trap an "
                      "exit from the client channel process~n"),
            {noreply, State};
        true ->
            io:format("Hard error: (Code = ~p, Text = ~p)~n", [Code, Text]),
            {stop, {hard_error, {Code, Text}}, State}
    end;

%% Just the amqp channel shutting down, so unregister this channel
handle_info( {'EXIT', Pid, normal}, State) ->
    {noreply, unregister_channel(Pid, State) };

%% This is a special case for abruptly closed socket connections
handle_info( {'EXIT', _Pid, {socket_error, Reason}}, State) ->
    {stop, {socket_error, Reason}, State};

handle_info( {'EXIT', _Pid, Reason = {unknown_message_type, _}}, State) ->
    {stop, Reason, State};

handle_info( {'EXIT', _Pid, Reason = connection_socket_closed_unexpectedly},
             State) ->
    {stop, Reason, State};

handle_info( {'EXIT', _Pid, Reason = connection_timeout}, State) ->
    {stop, Reason, State};

handle_info( {'EXIT', Pid, Reason}, State) ->
    io:format("Connection: Handling exit from ~p --> ~p~n", [Pid, Reason]),
    {noreply, unregister_channel(Pid, State) }.

%%---------------------------------------------------------------------------
%% Rest of the gen_server callbacks
%%---------------------------------------------------------------------------

terminate(_Reason, _State) ->
    ok.

code_change(_OldVsn, State, _Extra) ->
    State.
<|MERGE_RESOLUTION|>--- conflicted
+++ resolved
@@ -45,15 +45,9 @@
 
 %% Starts a direct connection to the Rabbit AMQP server, assuming that
 %% the server is running in the same process space.
-<<<<<<< HEAD
 start_direct(User, Password) -> start_direct(User, Password, false).
 
 start_direct(User, Password, ProcLink) when is_boolean(ProcLink) ->
-=======
-start(User, Password) -> start(User, Password, false).
-
-start(User, Password, ProcLink) when is_boolean(ProcLink) ->
->>>>>>> 1b459598
     InitialState = #connection_state{username = User,
                                      password = Password,
                                      vhostpath = <<"/">>},
@@ -65,7 +59,6 @@
 
 
 %% Starts a networked conection to a remote AMQP server.
-<<<<<<< HEAD
 start_network(User, Password, Host, Port) ->
     start_network(User, Password, Host, Port, <<"/">>, false).
 
@@ -77,19 +70,6 @@
 start_network(User, Password, Host, Port, VHost, SslOpts) when is_list(SslOpts) -> 
     start_network(User, Password, Host, Port, VHost, SslOpts, false);
 start_network(User, Password, Host, Port, VHost, ProcLink) ->
-=======
-start(User, Password, Host, Port) ->
-    start(User, Password, Host, Port, <<"/">>, false).
-
-start(User, Password, Host, Port, SslOpts) when is_list(SslOpts)  -> 
-    start(User,Password,Host,Port,<<"/">>,SslOpts,false);
-start(User, Password, Host, Port, VHost) ->
-    start(User, Password, Host, Port, VHost, false).
-
-start(User, Password, Host, Port, VHost, SslOpts) when is_list(SslOpts) -> 
-    start(User, Password, Host, Port, VHost, SslOpts, false);
-start(User, Password, Host, Port, VHost, ProcLink) ->
->>>>>>> 1b459598
     InitialState = #connection_state{username = User,
                                      password = Password,
                                      serverhost = Host,
@@ -98,11 +78,7 @@
     {ok, Pid} = start_internal(InitialState, amqp_network_driver, ProcLink),
     Pid.
 
-<<<<<<< HEAD
 start_network(User, Password, Host, Port, VHost, SslOpts, ProcLink) when is_list(SslOpts) ->
-=======
-start(User, Password, Host, Port, VHost, SslOpts, ProcLink) when is_list(SslOpts) ->
->>>>>>> 1b459598
     InitialState = #connection_state{username = User,
                                      password = Password,
                                      serverhost = Host,
@@ -115,7 +91,6 @@
 start_network_link(User, Password, Host, Port) ->
     start_network(User, Password, Host, Port, <<"/">>, true).
 
-<<<<<<< HEAD
 start_network_link(User, Password, Host, Port, SslOpts) when is_list(SslOpts) -> 
     start_network(User, Password, Host, Port, <<"/">>, SslOpts, true);
 start_network_link(User, Password, Host, Port, VHost) ->
@@ -123,18 +98,6 @@
 
 start_network_link(User, Password, Host, Port, VHost, SslOpts) when is_list(SslOpts) -> 
     start_network(User, Password, Host, Port, VHost, SslOpts, true).
-=======
-start_link(User, Password, Host, Port) ->
-    start(User, Password, Host, Port, <<"/">>, true).
-
-start_link(User, Password, Host, Port, SslOpts) when is_list(SslOpts) -> 
-    start(User, Password, Host, Port, <<"/">>, SslOpts, true);
-start_link(User, Password, Host, Port, VHost) ->
-    start(User, Password, Host, Port, VHost, true).
-
-start_link(User, Password, Host, Port, VHost, SslOpts) when is_list(SslOpts) -> 
-    start(User, Password, Host, Port, VHost, SslOpts, true).
->>>>>>> 1b459598
 
 start_internal(InitialState, Driver, _Link = true) when is_atom(Driver) ->
     gen_server:start_link(?MODULE, [InitialState, Driver], []);
