--- conflicted
+++ resolved
@@ -318,22 +318,14 @@
             Config1 = merge_app_env(Config,
               {rabbit, [
                   {ssl_options, [
-<<<<<<< HEAD
-                      {cacertfile, filename:join([CertsDir, "testca", "cacert.pem"])},
-                      {certfile, filename:join([CertsDir, "server", "cert.pem"])},
-                      {keyfile, filename:join([CertsDir, "server", "key.pem"])},
-                      {verify, Verify},
-                      {fail_if_no_peer_cert, FailIfNoPeerCert}
-=======
                       {cacertfile,
                        filename:join([CertsDir, "testca", "cacert.pem"])},
                       {certfile,
                        filename:join([CertsDir, "server", "cert.pem"])},
                       {keyfile,
                        filename:join([CertsDir, "server", "key.pem"])},
-                      {verify, verify_peer},
-                      {fail_if_no_peer_cert, true}
->>>>>>> 11e28213
+                      {verify, Verify},
+                      {fail_if_no_peer_cert, FailIfNoPeerCert}
                     ]}]}),
             set_config(Config1, {rmq_certsdir, CertsDir});
         _ ->
