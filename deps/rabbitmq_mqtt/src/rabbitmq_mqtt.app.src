--- conflicted
+++ resolved
@@ -22,9 +22,5 @@
          {num_tcp_acceptors, 10},
          {tcp_listen_options, [{backlog,   128},
                                {nodelay,   true}]}]},
-<<<<<<< HEAD
   {broker_version_requirements, []},
-  {applications, [kernel, stdlib, rabbit, amqp_client]}]}.
-=======
-  {applications, [kernel, stdlib, rabbit_common, rabbit, ranch, amqp_client]}]}.
->>>>>>> 1c8ebee8
+  {applications, [kernel, stdlib, rabbit_common, rabbit, ranch, amqp_client]}]}.