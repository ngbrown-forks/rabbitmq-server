%% The contents of this file are subject to the Mozilla Public License
%% Version 1.1 (the "License"); you may not use this file except in
%% compliance with the License. You may obtain a copy of the License
%% at http://www.mozilla.org/MPL/
%%
%% Software distributed under the License is distributed on an "AS IS"
%% basis, WITHOUT WARRANTY OF ANY KIND, either express or implied. See
%% the License for the specific language governing rights and
%% limitations under the License.
%%
%% The Original Code is RabbitMQ.
%%
%% The Initial Developer of the Original Code is VMware, Inc.
%% Copyright (c) 2007-2012 VMware, Inc.  All rights reserved.
%%

-module(rabbit_control).
-include("rabbit.hrl").

-export([start/0, stop/0, action/5]).

-define(RPC_TIMEOUT, infinity).
-define(EXTERNAL_CHECK_INTERVAL, 1000).

-define(QUIET_OPT, "-q").
-define(NODE_OPT, "-n").
-define(VHOST_OPT, "-p").
-define(RAM_OPT, "--ram").

-define(QUIET_DEF, {?QUIET_OPT, flag}).
-define(NODE_DEF(Node), {?NODE_OPT, {option, Node}}).
-define(VHOST_DEF, {?VHOST_OPT, {option, "/"}}).

-define(GLOBAL_DEFS(Node), [?QUIET_DEF, ?NODE_DEF(Node)]).

-define(COMMANDS,
        [stop,
         stop_app,
         start_app,
         wait,
         reset,
         force_reset,
         rotate_logs,

         cluster,
         force_cluster,
         cluster_status,

         add_user,
         delete_user,
         change_password,
         clear_password,
         set_user_tags,
         list_users,

         add_vhost,
         delete_vhost,
         list_vhosts,
         {set_permissions, [?VHOST_DEF]},
         {clear_permissions, [?VHOST_DEF]},
         {list_permissions, [?VHOST_DEF]},
         list_user_permissions,

         set_parameter,
         clear_parameter,
         list_parameters,

         {list_queues, [?VHOST_DEF]},
         {list_exchanges, [?VHOST_DEF]},
         {list_bindings, [?VHOST_DEF]},
         {list_connections, [?VHOST_DEF]},
         list_channels,
         {list_consumers, [?VHOST_DEF]},
         status,
         environment,
         report,
         eval,

         close_connection,
         {trace_on, [?VHOST_DEF]},
         {trace_off, [?VHOST_DEF]},
         set_vm_memory_high_watermark
        ]).

-define(GLOBAL_QUERIES,
        [{"Connections", rabbit_networking, connection_info_all,
          connection_info_keys},
         {"Channels",  rabbit_channel,  info_all, info_keys}]).

-define(VHOST_QUERIES,
        [{"Queues",    rabbit_amqqueue, info_all, info_keys},
         {"Exchanges", rabbit_exchange, info_all, info_keys},
         {"Bindings",  rabbit_binding,  info_all, info_keys},
         {"Consumers", rabbit_amqqueue, consumers_all, consumer_info_keys},
         {"Permissions", rabbit_auth_backend_internal, list_vhost_permissions,
          vhost_perms_info_keys}]).

%%----------------------------------------------------------------------------

-ifdef(use_specs).

-spec(start/0 :: () -> no_return()).
-spec(stop/0 :: () -> 'ok').
-spec(action/5 ::
        (atom(), node(), [string()], [{string(), any()}],
         fun ((string(), [any()]) -> 'ok'))
        -> 'ok').
-spec(usage/0 :: () -> no_return()).

-endif.

%%----------------------------------------------------------------------------

start() ->
    {ok, [[NodeStr|_]|_]} = init:get_argument(nodename),
<<<<<<< HEAD
    {Command, Opts, Args} =
        case rabbit_misc:parse_arguments(?COMMANDS, ?GLOBAL_DEFS(NodeStr),
                                         init:get_plain_arguments())
        of
            {ok, Res}  -> Res;
            no_command -> print_error("could not recognise command", []),
                          usage()
=======
    {[Command0 | Args], Opts} =
        case rabbit_misc:get_options([{flag, ?QUIET_OPT},
                                      {option, ?NODE_OPT, NodeStr},
                                      {option, ?VHOST_OPT, "/"},
                                      {flag, ?RAM_OPT}],
                                     init:get_plain_arguments()) of
            {[], _Opts}    -> usage();
            CmdArgsAndOpts -> CmdArgsAndOpts
>>>>>>> 2615ad8f
        end,
    Opts1 = [case K of
                 ?NODE_OPT -> {?NODE_OPT, rabbit_nodes:make(V)};
                 _         -> {K, V}
             end || {K, V} <- Opts],
    Quiet = proplists:get_bool(?QUIET_OPT, Opts1),
    Node = proplists:get_value(?NODE_OPT, Opts1),
    Inform = case Quiet of
                 true  -> fun (_Format, _Args1) -> ok end;
                 false -> fun (Format, Args1) ->
                                  io:format(Format ++ " ...~n", Args1)
                          end
             end,
    PrintInvalidCommandError =
        fun () ->
                print_error("invalid command '~s'",
                            [string:join([atom_to_list(Command) | Args], " ")])
        end,

    %% The reason we don't use a try/catch here is that rpc:call turns
    %% thrown errors into normal return values
    case catch action(Command, Node, Args, Opts, Inform) of
        ok ->
            case Quiet of
                true  -> ok;
                false -> io:format("...done.~n")
            end,
            rabbit_misc:quit(0);
        {'EXIT', {function_clause, [{?MODULE, action, _}    | _]}} -> %% < R15
            PrintInvalidCommandError(),
            usage();
        {'EXIT', {function_clause, [{?MODULE, action, _, _} | _]}} -> %% >= R15
            PrintInvalidCommandError(),
            usage();
        {'EXIT', {badarg, _}} ->
            print_error("invalid parameter: ~p", [Args]),
            usage();
        {error, Reason} ->
            print_error("~p", [Reason]),
            rabbit_misc:quit(2);
        {error_string, Reason} ->
            print_error("~s", [Reason]),
            rabbit_misc:quit(2);
        {badrpc, {'EXIT', Reason}} ->
            print_error("~p", [Reason]),
            rabbit_misc:quit(2);
        {badrpc, Reason} ->
            print_error("unable to connect to node ~w: ~w", [Node, Reason]),
            print_badrpc_diagnostics(Node),
            rabbit_misc:quit(2);
        Other ->
            print_error("~p", [Other]),
            rabbit_misc:quit(2)
    end.

fmt_stderr(Format, Args) -> rabbit_misc:format_stderr(Format ++ "~n", Args).

print_report(Node, {Descr, Module, InfoFun, KeysFun}) ->
    io:format("~s:~n", [Descr]),
    print_report0(Node, {Module, InfoFun, KeysFun}, []).

print_report(Node, {Descr, Module, InfoFun, KeysFun}, VHostArg) ->
    io:format("~s on ~s:~n", [Descr, VHostArg]),
    print_report0(Node, {Module, InfoFun, KeysFun}, VHostArg).

print_report0(Node, {Module, InfoFun, KeysFun}, VHostArg) ->
    case Results = rpc_call(Node, Module, InfoFun, VHostArg) of
        [_|_] -> InfoItems = rpc_call(Node, Module, KeysFun, []),
                 display_row([atom_to_list(I) || I <- InfoItems]),
                 display_info_list(Results, InfoItems);
        _     -> ok
    end,
    io:nl().

print_error(Format, Args) -> fmt_stderr("Error: " ++ Format, Args).

print_badrpc_diagnostics(Node) ->
    fmt_stderr(rabbit_nodes:diagnostics([Node]), []).

stop() ->
    ok.

usage() ->
    io:format("~s", [rabbit_ctl_usage:usage()]),
    rabbit_misc:quit(1).

%%----------------------------------------------------------------------------

action(stop, Node, Args, _Opts, Inform) ->
    Inform("Stopping and halting node ~p", [Node]),
    Res = call(Node, {rabbit, stop_and_halt, []}),
    case {Res, Args} of
        {ok, [PidFile]} -> wait_for_process_death(
                             read_pid_file(PidFile, false));
        {ok, [_, _| _]} -> exit({badarg, Args});
        _               -> ok
    end,
    Res;

action(stop_app, Node, [], _Opts, Inform) ->
    Inform("Stopping node ~p", [Node]),
    call(Node, {rabbit, stop, []});

action(start_app, Node, [], _Opts, Inform) ->
    Inform("Starting node ~p", [Node]),
    call(Node, {rabbit, start, []});

action(reset, Node, [], _Opts, Inform) ->
    Inform("Resetting node ~p", [Node]),
    call(Node, {rabbit_mnesia, reset, []});

action(force_reset, Node, [], _Opts, Inform) ->
    Inform("Forcefully resetting node ~p", [Node]),
    call(Node, {rabbit_mnesia, force_reset, []});

action(join_cluster, Node, [ClusterNodeS], Opts, Inform) ->
    ClusterNode = list_to_atom(ClusterNodeS),
    DiscNode = not proplists:get_bool(?RAM_OPT, Opts),
    Inform("Clustering node ~p with ~p", [Node, ClusterNode]),
    rpc_call(Node, rabbit_mnesia, join_cluster, [ClusterNode, DiscNode]);

action(change_node_type, Node, ["ram"], _Opts, Inform) ->
    Inform("Turning ~p into a ram node", [Node]),
    rpc_call(Node, rabbit_mnesia, change_node_type, [ram]);
action(change_node_type, Node, ["disc"], _Opts, Inform) ->
    Inform("Turning ~p into a disc node", [Node]),
    rpc_call(Node, rabbit_mnesia, change_node_type, [disc]);

action(recluster, Node, [ClusterNodeS], _Opts, Inform) ->
    ClusterNode = list_to_atom(ClusterNodeS),
    Inform("Re-clustering ~p with ~p", [Node, ClusterNode]),
    rpc_call(Node, rabbit_mnesia, recluster, [ClusterNode]);

action(remove_node, Node, [ClusterNodeS], _Opts, Inform) ->
    ClusterNode = list_to_atom(ClusterNodeS),
    Inform("Removing node ~p from cluster", [ClusterNode]),
    rpc_call(Node, rabbit_mnesia, remove_node, [ClusterNode]);

action(wait, Node, [PidFile], _Opts, Inform) ->
    Inform("Waiting for ~p", [Node]),
    wait_for_application(Node, PidFile, rabbit, Inform);
action(wait, Node, [PidFile, App], _Opts, Inform) ->
    Inform("Waiting for ~p on ~p", [App, Node]),
    wait_for_application(Node, PidFile, list_to_atom(App), Inform);

action(status, Node, [], _Opts, Inform) ->
    Inform("Status of node ~p", [Node]),
    display_call_result(Node, {rabbit, status, []});

action(cluster_status, Node, [], _Opts, Inform) ->
    Inform("Cluster status of node ~p", [Node]),
    display_call_result(Node, {rabbit_mnesia, status, []});

action(environment, Node, _App, _Opts, Inform) ->
    Inform("Application environment of node ~p", [Node]),
    display_call_result(Node, {rabbit, environment, []});

action(rotate_logs, Node, [], _Opts, Inform) ->
    Inform("Reopening logs for node ~p", [Node]),
    call(Node, {rabbit, rotate_logs, [""]});
action(rotate_logs, Node, Args = [Suffix], _Opts, Inform) ->
    Inform("Rotating logs to files with suffix \"~s\"", [Suffix]),
    call(Node, {rabbit, rotate_logs, Args});

action(close_connection, Node, [PidStr, Explanation], _Opts, Inform) ->
    Inform("Closing connection \"~s\"", [PidStr]),
    rpc_call(Node, rabbit_networking, close_connection,
             [rabbit_misc:string_to_pid(PidStr), Explanation]);

action(add_user, Node, Args = [Username, _Password], _Opts, Inform) ->
    Inform("Creating user \"~s\"", [Username]),
    call(Node, {rabbit_auth_backend_internal, add_user, Args});

action(delete_user, Node, Args = [_Username], _Opts, Inform) ->
    Inform("Deleting user \"~s\"", Args),
    call(Node, {rabbit_auth_backend_internal, delete_user, Args});

action(change_password, Node, Args = [Username, _Newpassword], _Opts, Inform) ->
    Inform("Changing password for user \"~s\"", [Username]),
    call(Node, {rabbit_auth_backend_internal, change_password, Args});

action(clear_password, Node, Args = [Username], _Opts, Inform) ->
    Inform("Clearing password for user \"~s\"", [Username]),
    call(Node, {rabbit_auth_backend_internal, clear_password, Args});

action(set_user_tags, Node, [Username | TagsStr], _Opts, Inform) ->
    Tags = [list_to_atom(T) || T <- TagsStr],
    Inform("Setting tags for user \"~s\" to ~p", [Username, Tags]),
    rpc_call(Node, rabbit_auth_backend_internal, set_tags,
             [list_to_binary(Username), Tags]);

action(list_users, Node, [], _Opts, Inform) ->
    Inform("Listing users", []),
    display_info_list(
      call(Node, {rabbit_auth_backend_internal, list_users, []}),
      rabbit_auth_backend_internal:user_info_keys());

action(add_vhost, Node, Args = [_VHostPath], _Opts, Inform) ->
    Inform("Creating vhost \"~s\"", Args),
    call(Node, {rabbit_vhost, add, Args});

action(delete_vhost, Node, Args = [_VHostPath], _Opts, Inform) ->
    Inform("Deleting vhost \"~s\"", Args),
    call(Node, {rabbit_vhost, delete, Args});

action(list_vhosts, Node, Args, _Opts, Inform) ->
    Inform("Listing vhosts", []),
    ArgAtoms = default_if_empty(Args, [name]),
    display_info_list(call(Node, {rabbit_vhost, info_all, []}), ArgAtoms);

action(list_user_permissions, Node, Args = [_Username], _Opts, Inform) ->
    Inform("Listing permissions for user ~p", Args),
    display_info_list(call(Node, {rabbit_auth_backend_internal,
                                  list_user_permissions, Args}),
                      rabbit_auth_backend_internal:user_perms_info_keys());

action(list_queues, Node, Args, Opts, Inform) ->
    Inform("Listing queues", []),
    VHostArg = list_to_binary(proplists:get_value(?VHOST_OPT, Opts)),
    ArgAtoms = default_if_empty(Args, [name, messages]),
    display_info_list(rpc_call(Node, rabbit_amqqueue, info_all,
                               [VHostArg, ArgAtoms]),
                      ArgAtoms);

action(list_exchanges, Node, Args, Opts, Inform) ->
    Inform("Listing exchanges", []),
    VHostArg = list_to_binary(proplists:get_value(?VHOST_OPT, Opts)),
    ArgAtoms = default_if_empty(Args, [name, type]),
    display_info_list(rpc_call(Node, rabbit_exchange, info_all,
                               [VHostArg, ArgAtoms]),
                      ArgAtoms);

action(list_bindings, Node, Args, Opts, Inform) ->
    Inform("Listing bindings", []),
    VHostArg = list_to_binary(proplists:get_value(?VHOST_OPT, Opts)),
    ArgAtoms = default_if_empty(Args, [source_name, source_kind,
                                       destination_name, destination_kind,
                                       routing_key, arguments]),
    display_info_list(rpc_call(Node, rabbit_binding, info_all,
                               [VHostArg, ArgAtoms]),
                      ArgAtoms);

action(list_connections, Node, Args, _Opts, Inform) ->
    Inform("Listing connections", []),
    ArgAtoms = default_if_empty(Args, [user, peer_address, peer_port, state]),
    display_info_list(rpc_call(Node, rabbit_networking, connection_info_all,
                               [ArgAtoms]),
                      ArgAtoms);

action(list_channels, Node, Args, _Opts, Inform) ->
    Inform("Listing channels", []),
    ArgAtoms = default_if_empty(Args, [pid, user, consumer_count,
                                       messages_unacknowledged]),
    display_info_list(rpc_call(Node, rabbit_channel, info_all, [ArgAtoms]),
                      ArgAtoms);

action(list_consumers, Node, _Args, Opts, Inform) ->
    Inform("Listing consumers", []),
    VHostArg = list_to_binary(proplists:get_value(?VHOST_OPT, Opts)),
    display_info_list(rpc_call(Node, rabbit_amqqueue, consumers_all, [VHostArg]),
                      rabbit_amqqueue:consumer_info_keys());

action(trace_on, Node, [], Opts, Inform) ->
    VHost = proplists:get_value(?VHOST_OPT, Opts),
    Inform("Starting tracing for vhost \"~s\"", [VHost]),
    rpc_call(Node, rabbit_trace, start, [list_to_binary(VHost)]);

action(trace_off, Node, [], Opts, Inform) ->
    VHost = proplists:get_value(?VHOST_OPT, Opts),
    Inform("Stopping tracing for vhost \"~s\"", [VHost]),
    rpc_call(Node, rabbit_trace, stop, [list_to_binary(VHost)]);

action(set_vm_memory_high_watermark, Node, [Arg], _Opts, Inform) ->
    Frac = list_to_float(case string:chr(Arg, $.) of
                             0 -> Arg ++ ".0";
                             _ -> Arg
                         end),
    Inform("Setting memory threshold on ~p to ~p", [Node, Frac]),
    rpc_call(Node, vm_memory_monitor, set_vm_memory_high_watermark, [Frac]);

action(set_permissions, Node, [Username, CPerm, WPerm, RPerm], Opts, Inform) ->
    VHost = proplists:get_value(?VHOST_OPT, Opts),
    Inform("Setting permissions for user \"~s\" in vhost \"~s\"",
           [Username, VHost]),
    call(Node, {rabbit_auth_backend_internal, set_permissions,
                [Username, VHost, CPerm, WPerm, RPerm]});

action(clear_permissions, Node, [Username], Opts, Inform) ->
    VHost = proplists:get_value(?VHOST_OPT, Opts),
    Inform("Clearing permissions for user \"~s\" in vhost \"~s\"",
           [Username, VHost]),
    call(Node, {rabbit_auth_backend_internal, clear_permissions,
                [Username, VHost]});

action(list_permissions, Node, [], Opts, Inform) ->
    VHost = proplists:get_value(?VHOST_OPT, Opts),
    Inform("Listing permissions in vhost \"~s\"", [VHost]),
    display_info_list(call(Node, {rabbit_auth_backend_internal,
                             list_vhost_permissions, [VHost]}),
                      rabbit_auth_backend_internal:vhost_perms_info_keys());

action(set_parameter, Node, [Component, Key, Value], _Opts, Inform) ->
    Inform("Setting runtime parameter ~p for component ~p to ~p",
           [Key, Component, Value]),
    rpc_call(Node, rabbit_runtime_parameters, parse_set,
             [list_to_binary(Component), list_to_binary(Key), Value]);

action(clear_parameter, Node, [Component, Key], _Opts, Inform) ->
    Inform("Clearing runtime parameter ~p for component ~p", [Key, Component]),
    rpc_call(Node, rabbit_runtime_parameters, clear, [list_to_binary(Component),
                                                      list_to_binary(Key)]);

action(list_parameters, Node, Args = [], _Opts, Inform) ->
    Inform("Listing runtime parameters", []),
    display_info_list(
      rpc_call(Node, rabbit_runtime_parameters, list_formatted, Args),
      rabbit_runtime_parameters:info_keys());

action(report, Node, _Args, _Opts, Inform) ->
    io:format("Reporting server status on ~p~n~n", [erlang:universaltime()]),
    [begin ok = action(Action, N, [], [], Inform), io:nl() end ||
        N      <- unsafe_rpc(Node, rabbit_mnesia, running_clustered_nodes, []),
        Action <- [status, cluster_status, environment]],
    VHosts = unsafe_rpc(Node, rabbit_vhost, list, []),
    [print_report(Node, Q)      || Q <- ?GLOBAL_QUERIES],
    [print_report(Node, Q, [V]) || Q <- ?VHOST_QUERIES, V <- VHosts],
    io:format("End of server status report~n"),
    ok;

action(eval, Node, [Expr], _Opts, _Inform) ->
    case erl_scan:string(Expr) of
        {ok, Scanned, _} ->
            case erl_parse:parse_exprs(Scanned) of
                {ok, Parsed} ->
                    {value, Value, _} = unsafe_rpc(
                                          Node, erl_eval, exprs, [Parsed, []]),
                    io:format("~p~n", [Value]),
                    ok;
                {error, E} ->
                    {error_string, format_parse_error(E)}
            end;
        {error, E, _} ->
            {error_string, format_parse_error(E)}
    end.

%%----------------------------------------------------------------------------

wait_for_application(Node, PidFile, Application, Inform) ->
    Pid = read_pid_file(PidFile, true),
    Inform("pid is ~s", [Pid]),
    wait_for_application(Node, Pid, Application).

wait_for_application(Node, Pid, Application) ->
    case process_up(Pid) of
        true  -> case rabbit_nodes:is_running(Node, Application) of
                     true  -> ok;
                     false -> timer:sleep(?EXTERNAL_CHECK_INTERVAL),
                              wait_for_application(Node, Pid, Application)
                 end;
        false -> {error, process_not_running}
    end.

wait_for_process_death(Pid) ->
    case process_up(Pid) of
        true  -> timer:sleep(?EXTERNAL_CHECK_INTERVAL),
                 wait_for_process_death(Pid);
        false -> ok
    end.

read_pid_file(PidFile, Wait) ->
    case {file:read_file(PidFile), Wait} of
        {{ok, Bin}, _} ->
            S = string:strip(binary_to_list(Bin), right, $\n),
            try list_to_integer(S)
            catch error:badarg ->
                    exit({error, {garbage_in_pid_file, PidFile}})
            end,
            S;
        {{error, enoent}, true} ->
            timer:sleep(?EXTERNAL_CHECK_INTERVAL),
            read_pid_file(PidFile, Wait);
        {{error, _} = E, _} ->
            exit({error, {could_not_read_pid, E}})
    end.

% Test using some OS clunkiness since we shouldn't trust
% rpc:call(os, getpid, []) at this point
process_up(Pid) ->
    with_os([{unix, fun () ->
                            system("ps -p " ++ Pid
                                   ++ " >/dev/null 2>&1") =:= 0
                    end},
             {win32, fun () ->
                             Res = os:cmd("tasklist /nh /fi \"pid eq " ++
                                          Pid ++ "\" 2>&1"),
                             case re:run(Res, "erl\\.exe", [{capture, none}]) of
                                 match -> true;
                                 _     -> false
                             end
                     end}]).

with_os(Handlers) ->
    {OsFamily, _} = os:type(),
    case proplists:get_value(OsFamily, Handlers) of
        undefined -> throw({unsupported_os, OsFamily});
        Handler   -> Handler()
    end.

% Like system(3)
system(Cmd) ->
    ShCmd = "sh -c '" ++ escape_quotes(Cmd) ++ "'",
    Port = erlang:open_port({spawn, ShCmd}, [exit_status,nouse_stdio]),
    receive {Port, {exit_status, Status}} -> Status end.

% Escape the quotes in a shell command so that it can be used in "sh -c 'cmd'"
escape_quotes(Cmd) ->
    lists:flatten(lists:map(fun ($') -> "'\\''"; (Ch) -> Ch end, Cmd)).

format_parse_error({_Line, Mod, Err}) ->
    lists:flatten(Mod:format_error(Err)).

%%----------------------------------------------------------------------------

default_if_empty(List, Default) when is_list(List) ->
    if List == [] -> Default;
       true       -> [list_to_atom(X) || X <- List]
    end.

display_info_list(Results, InfoItemKeys) when is_list(Results) ->
    lists:foreach(
      fun (Result) -> display_row(
                        [format_info_item(proplists:get_value(X, Result)) ||
                            X <- InfoItemKeys])
      end, Results),
    ok;
display_info_list(Other, _) ->
    Other.

display_row(Row) ->
    io:fwrite(string:join(Row, "\t")),
    io:nl().

-define(IS_U8(X),  (X >= 0 andalso X =< 255)).
-define(IS_U16(X), (X >= 0 andalso X =< 65535)).

format_info_item(#resource{name = Name}) ->
    escape(Name);
format_info_item({N1, N2, N3, N4} = Value) when
      ?IS_U8(N1), ?IS_U8(N2), ?IS_U8(N3), ?IS_U8(N4) ->
    rabbit_misc:ntoa(Value);
format_info_item({K1, K2, K3, K4, K5, K6, K7, K8} = Value) when
      ?IS_U16(K1), ?IS_U16(K2), ?IS_U16(K3), ?IS_U16(K4),
      ?IS_U16(K5), ?IS_U16(K6), ?IS_U16(K7), ?IS_U16(K8) ->
    rabbit_misc:ntoa(Value);
format_info_item(Value) when is_pid(Value) ->
    rabbit_misc:pid_to_string(Value);
format_info_item(Value) when is_binary(Value) ->
    escape(Value);
format_info_item(Value) when is_atom(Value) ->
    escape(atom_to_list(Value));
format_info_item([{TableEntryKey, TableEntryType, _TableEntryValue} | _] =
                     Value) when is_binary(TableEntryKey) andalso
                                 is_atom(TableEntryType) ->
    io_lib:format("~1000000000000p", [prettify_amqp_table(Value)]);
format_info_item([T | _] = Value)
  when is_tuple(T) orelse is_pid(T) orelse is_binary(T) orelse is_atom(T) orelse
       is_list(T) ->
    "[" ++
        lists:nthtail(2, lists:append(
                           [", " ++ format_info_item(E) || E <- Value])) ++ "]";
format_info_item(Value) ->
    io_lib:format("~w", [Value]).

display_call_result(Node, MFA) ->
    case call(Node, MFA) of
        {badrpc, _} = Res -> throw(Res);
        Res               -> io:format("~p~n", [Res]),
                             ok
    end.

unsafe_rpc(Node, Mod, Fun, Args) ->
    case rpc_call(Node, Mod, Fun, Args) of
        {badrpc, _} = Res -> throw(Res);
        Normal            -> Normal
    end.

call(Node, {Mod, Fun, Args}) ->
    rpc_call(Node, Mod, Fun, lists:map(fun list_to_binary/1, Args)).

rpc_call(Node, Mod, Fun, Args) ->
    rpc:call(Node, Mod, Fun, Args, ?RPC_TIMEOUT).

%% escape does C-style backslash escaping of non-printable ASCII
%% characters.  We don't escape characters above 127, since they may
%% form part of UTF-8 strings.

escape(Atom) when is_atom(Atom)  -> escape(atom_to_list(Atom));
escape(Bin)  when is_binary(Bin) -> escape(binary_to_list(Bin));
escape(L)    when is_list(L)     -> escape_char(lists:reverse(L), []).

escape_char([$\\ | T], Acc) ->
    escape_char(T, [$\\, $\\ | Acc]);
escape_char([X | T], Acc) when X >= 32, X /= 127 ->
    escape_char(T, [X | Acc]);
escape_char([X | T], Acc) ->
    escape_char(T, [$\\, $0 + (X bsr 6), $0 + (X band 8#070 bsr 3),
                    $0 + (X band 7) | Acc]);
escape_char([], Acc) ->
    Acc.

prettify_amqp_table(Table) ->
    [{escape(K), prettify_typed_amqp_value(T, V)} || {K, T, V} <- Table].

prettify_typed_amqp_value(longstr, Value) -> escape(Value);
prettify_typed_amqp_value(table,   Value) -> prettify_amqp_table(Value);
prettify_typed_amqp_value(array,   Value) -> [prettify_typed_amqp_value(T, V) ||
                                                 {T, V} <- Value];
prettify_typed_amqp_value(_Type,   Value) -> Value.<|MERGE_RESOLUTION|>--- conflicted
+++ resolved
@@ -30,6 +30,7 @@
 -define(QUIET_DEF, {?QUIET_OPT, flag}).
 -define(NODE_DEF(Node), {?NODE_OPT, {option, Node}}).
 -define(VHOST_DEF, {?VHOST_OPT, {option, "/"}}).
+-define(RAM_DEF, {?RAM_OPT, flag}).
 
 -define(GLOBAL_DEFS(Node), [?QUIET_DEF, ?NODE_DEF(Node)]).
 
@@ -42,8 +43,10 @@
          force_reset,
          rotate_logs,
 
-         cluster,
-         force_cluster,
+         {join_cluster, [?RAM_DEF]},
+         change_node_type,
+         recluster,
+         remove_node,
          cluster_status,
 
          add_user,
@@ -113,7 +116,6 @@
 
 start() ->
     {ok, [[NodeStr|_]|_]} = init:get_argument(nodename),
-<<<<<<< HEAD
     {Command, Opts, Args} =
         case rabbit_misc:parse_arguments(?COMMANDS, ?GLOBAL_DEFS(NodeStr),
                                          init:get_plain_arguments())
@@ -121,16 +123,6 @@
             {ok, Res}  -> Res;
             no_command -> print_error("could not recognise command", []),
                           usage()
-=======
-    {[Command0 | Args], Opts} =
-        case rabbit_misc:get_options([{flag, ?QUIET_OPT},
-                                      {option, ?NODE_OPT, NodeStr},
-                                      {option, ?VHOST_OPT, "/"},
-                                      {flag, ?RAM_OPT}],
-                                     init:get_plain_arguments()) of
-            {[], _Opts}    -> usage();
-            CmdArgsAndOpts -> CmdArgsAndOpts
->>>>>>> 2615ad8f
         end,
     Opts1 = [case K of
                  ?NODE_OPT -> {?NODE_OPT, rabbit_nodes:make(V)};
