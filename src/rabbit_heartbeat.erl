%%   The contents of this file are subject to the Mozilla Public License
%%   Version 1.1 (the "License"); you may not use this file except in
%%   compliance with the License. You may obtain a copy of the License at
%%   http://www.mozilla.org/MPL/
%%
%%   Software distributed under the License is distributed on an "AS IS"
%%   basis, WITHOUT WARRANTY OF ANY KIND, either express or implied. See the
%%   License for the specific language governing rights and limitations
%%   under the License.
%%
%%   The Original Code is RabbitMQ.
%%
%%   The Initial Developers of the Original Code are LShift Ltd,
%%   Cohesive Financial Technologies LLC, and Rabbit Technologies Ltd.
%%
%%   Portions created before 22-Nov-2008 00:00:00 GMT by LShift Ltd,
%%   Cohesive Financial Technologies LLC, or Rabbit Technologies Ltd
%%   are Copyright (C) 2007-2008 LShift Ltd, Cohesive Financial
%%   Technologies LLC, and Rabbit Technologies Ltd.
%%
%%   Portions created by LShift Ltd are Copyright (C) 2007-2010 LShift
%%   Ltd. Portions created by Cohesive Financial Technologies LLC are
%%   Copyright (C) 2007-2010 Cohesive Financial Technologies
%%   LLC. Portions created by Rabbit Technologies Ltd are Copyright
%%   (C) 2007-2010 Rabbit Technologies Ltd.
%%
%%   All Rights Reserved.
%%
%%   Contributor(s): ______________________________________.
%%

-module(rabbit_heartbeat).

<<<<<<< HEAD
-export([start_heartbeat/3,
         start_heartbeat_sender/2,
         start_heartbeat_receiver/2]).

-include("rabbit.hrl").
=======
-export([start_heartbeat/2, pause_monitor/1, resume_monitor/1]).
>>>>>>> 28bc2879

%%----------------------------------------------------------------------------

-ifdef(use_specs).

<<<<<<< HEAD
-spec(start_heartbeat/3 :: (pid(), rabbit_net:socket(), non_neg_integer()) ->
                                rabbit_types:maybe({pid(), pid()})).
-spec(start_heartbeat_sender/2 :: (rabbit_net:socket(), non_neg_integer()) ->
                                       rabbit_types:ok(pid())).
-spec(start_heartbeat_receiver/2 :: (rabbit_net:socket(), non_neg_integer()) ->
                                         rabbit_types:ok(pid())).
=======
-type(pids() :: rabbit_types:maybe({pid(), pid()})).

-spec(start_heartbeat/2 :: (rabbit_net:socket(), non_neg_integer()) -> pids()).
-spec(pause_monitor/1 :: (pids()) -> 'ok').
-spec(resume_monitor/1 :: (pids()) -> 'ok').
>>>>>>> 28bc2879

-endif.

%%----------------------------------------------------------------------------

start_heartbeat(_Sup, _Sock, 0) ->
    none;
start_heartbeat(Sup, Sock, TimeoutSec) ->
    {ok, Sender} =
        supervisor:start_child(
          Sup, {heartbeat_sender,
                {?MODULE, start_heartbeat_sender, [Sock, TimeoutSec]},
                transient, ?MAX_WAIT, worker, [rabbit_heartbeat]}),
    {ok, Receiver} =
        supervisor:start_child(
          Sup, {heartbeat_receiver,
                {?MODULE, start_heartbeat_receiver, [Sock, TimeoutSec]},
                transient, ?MAX_WAIT, worker, [rabbit_heartbeat]}),
    {Sender, Receiver}.

start_heartbeat_sender(Sock, TimeoutSec) ->
    %% the 'div 2' is there so that we don't end up waiting for nearly
    %% 2 * TimeoutSec before sending a heartbeat in the boundary case
    %% where the last message was sent just after a heartbeat.
    Parent = self(),
    {ok, proc_lib:spawn_link(
           fun () -> heartbeater({Sock, TimeoutSec * 1000 div 2,
                                 send_oct, 0,
                                 fun () ->
                                         catch rabbit_net:send(Sock, rabbit_binary_generator:build_heartbeat_frame()),
                                         continue
                                 end}, Parent)
           end)}.

start_heartbeat_receiver(Sock, TimeoutSec) ->
    %% we check for incoming data every interval, and time out after
    %% two checks with no change. As a result we will time out between
    %% 2 and 3 intervals after the last data has been received.
    Parent = self(),
    {ok, proc_lib:spawn_link(
           fun () -> heartbeater({Sock, TimeoutSec * 1000,
                                 recv_oct, 1,
                                 fun () -> exit(timeout) end}, Parent) end)}.

pause_monitor(none) ->
    ok;
pause_monitor({_Sender, Receiver}) ->
    Receiver ! pause,
    ok.

resume_monitor(none) ->
    ok;
resume_monitor({_Sender, Receiver}) ->
    Receiver ! resume,
    ok.

%%----------------------------------------------------------------------------

heartbeater(Params, Parent) ->
    heartbeater(Params, erlang:monitor(process, Parent), {0, 0}).

heartbeater({Sock, TimeoutMillisec, StatName, Threshold, Handler} = Params,
            MonitorRef, {StatVal, SameCount}) ->
    Recurse = fun (V) -> heartbeater(Params, MonitorRef, V) end,
    receive
        {'DOWN', MonitorRef, process, _Object, _Info} ->
            ok;
        pause ->
            receive
                {'DOWN', MonitorRef, process, _Object, _Info} ->
                    ok;
                resume ->
                    Recurse({0, 0});
                Other ->
                    exit({unexpected_message, Other})
            end;
        Other ->
            exit({unexpected_message, Other})
    after TimeoutMillisec ->
            case rabbit_net:getstat(Sock, [StatName]) of
                {ok, [{StatName, NewStatVal}]} ->
                    if NewStatVal =/= StatVal ->
                            Recurse({NewStatVal, 0});
                       SameCount < Threshold ->
                            Recurse({NewStatVal, SameCount + 1});
                       true ->
                            case Handler() of
                                continue -> Recurse({NewStatVal, 0})
                            end
                    end;
                {error, einval} ->
                    %% the socket is dead, most likely because the
                    %% connection is being shut down -> terminate
                    ok;
                {error, Reason} ->
                    exit({cannot_get_socket_stats, Reason})
            end
    end.<|MERGE_RESOLUTION|>--- conflicted
+++ resolved
@@ -31,34 +31,27 @@
 
 -module(rabbit_heartbeat).
 
-<<<<<<< HEAD
--export([start_heartbeat/3,
+-export([start_heartbeat/3, pause_monitor/1, resume_monitor/1,
          start_heartbeat_sender/2,
          start_heartbeat_receiver/2]).
 
 -include("rabbit.hrl").
-=======
--export([start_heartbeat/2, pause_monitor/1, resume_monitor/1]).
->>>>>>> 28bc2879
 
 %%----------------------------------------------------------------------------
 
 -ifdef(use_specs).
 
-<<<<<<< HEAD
+-type(pids() :: rabbit_types:maybe({pid(), pid()})).
+
 -spec(start_heartbeat/3 :: (pid(), rabbit_net:socket(), non_neg_integer()) ->
-                                rabbit_types:maybe({pid(), pid()})).
+                                pids()).
 -spec(start_heartbeat_sender/2 :: (rabbit_net:socket(), non_neg_integer()) ->
                                        rabbit_types:ok(pid())).
 -spec(start_heartbeat_receiver/2 :: (rabbit_net:socket(), non_neg_integer()) ->
                                          rabbit_types:ok(pid())).
-=======
--type(pids() :: rabbit_types:maybe({pid(), pid()})).
 
--spec(start_heartbeat/2 :: (rabbit_net:socket(), non_neg_integer()) -> pids()).
 -spec(pause_monitor/1 :: (pids()) -> 'ok').
 -spec(resume_monitor/1 :: (pids()) -> 'ok').
->>>>>>> 28bc2879
 
 -endif.
 
