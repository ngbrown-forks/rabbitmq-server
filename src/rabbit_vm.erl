--- conflicted
+++ resolved
@@ -51,11 +51,6 @@
                            0
                    end,
     MgmtDbETS           = ets_memory([rabbit_mgmt_storage]),
-<<<<<<< HEAD
-    VMTotal             = vm_memory_monitor:get_process_memory(),
-
-=======
->>>>>>> c06a1f11
     [{total,     ErlangTotal},
      {processes, Processes},
      {ets,       ETS},
