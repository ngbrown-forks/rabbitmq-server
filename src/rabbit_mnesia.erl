--- conflicted
+++ resolved
@@ -88,15 +88,9 @@
      {running_nodes, running_clustered_nodes()}].
 
 init() ->
-<<<<<<< HEAD
     ensure_mnesia_running(),
     ensure_mnesia_dir(),
-    ok = init_db(read_cluster_nodes_config(), true),
-=======
-    ok = ensure_mnesia_running(),
-    ok = ensure_mnesia_dir(),
     ok = init_db(read_cluster_nodes_config(), true, true),
->>>>>>> c03ef2a0
     ok.
 
 is_db_empty() ->
@@ -508,13 +502,8 @@
     rabbit_misc:ensure_ok(mnesia:start(),
                           cannot_start_mnesia),
     ok = create_tables(),
-<<<<<<< HEAD
     ensure_schema_integrity(),
-    ok = rabbit_upgrade:write_version().
-=======
-    ok = ensure_schema_integrity(),
     ok = rabbit_version:record_desired().
->>>>>>> c03ef2a0
 
 move_db() ->
     mnesia:stop(),
