--- conflicted
+++ resolved
@@ -37,29 +37,11 @@
 
 -export([init/1]).
 
-<<<<<<< HEAD
 -include("rabbit.hrl").
 
--define(SERVER, ?MODULE).
-
-start_link() ->
-    supervisor:start_link({local, ?SERVER}, ?MODULE, []).
-
-start_child(Mod) ->
-    start_child(Mod, []).
-
-start_child(Mod, Args) ->
-    {ok, _} = supervisor:start_child(?SERVER,
-                                     {Mod, {Mod, start_link, Args},
-                                      transient, ?MAX_WAIT, worker, [Mod]}),
-    ok.
-
-init([]) ->
-    {ok, {{one_for_one, 10, 10}, []}}.
-=======
 start_link(Name, {_M, _F, _A} = Fun) ->
     supervisor:start_link({local, Name}, ?MODULE, [Fun]).
 
 init([{Mod, _F, _A} = Fun]) ->
-    {ok, {{one_for_one, 10, 10}, [{Mod, Fun, transient, 100, worker, [Mod]}]}}.
->>>>>>> cb1a12dd
+    {ok, {{one_for_one, 10, 10},
+          [{Mod, Fun, transient, ?MAX_WAIT, worker, [Mod]}]}}.