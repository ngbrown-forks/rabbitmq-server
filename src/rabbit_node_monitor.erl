%% The contents of this file are subject to the Mozilla Public License
%% Version 1.1 (the "License"); you may not use this file except in
%% compliance with the License. You may obtain a copy of the License
%% at http://www.mozilla.org/MPL/
%%
%% Software distributed under the License is distributed on an "AS IS"
%% basis, WITHOUT WARRANTY OF ANY KIND, either express or implied. See
%% the License for the specific language governing rights and
%% limitations under the License.
%%
%% The Original Code is RabbitMQ.
%%
%% The Initial Developer of the Original Code is VMware, Inc.
%% Copyright (c) 2007-2012 VMware, Inc.  All rights reserved.
%%

-module(rabbit_node_monitor).

-behaviour(gen_server).

-export([start_link/0]).
-export([running_nodes_filename/0,
         cluster_status_filename/0, prepare_cluster_status_files/0,
         write_cluster_status/1, read_cluster_status/0,
         update_cluster_status/0, reset_cluster_status/0]).
-export([notify_joined_cluster/0, notify_left_cluster/1, notify_node_up/0]).

%% internal
-export([joined_cluster/2, left_cluster/1, node_up/2]).

%% gen_server callbacks
-export([init/1, handle_call/3, handle_cast/2, handle_info/2, terminate/2,
         code_change/3]).

-define(SERVER, ?MODULE).
-define(RABBIT_UP_RPC_TIMEOUT, 2000).

%%----------------------------------------------------------------------------

-ifdef(use_specs).

-spec(start_link/0 :: () -> rabbit_types:ok_pid_or_error()).

-spec(running_nodes_filename/0 :: () -> string()).
-spec(cluster_status_filename/0 :: () -> string()).
-spec(prepare_cluster_status_files/0 :: () -> 'ok').
-spec(write_cluster_status/1 :: (rabbit_mnesia:cluster_status()) -> 'ok').
-spec(read_cluster_status/0 :: () -> rabbit_mnesia:cluster_status()).
-spec(update_cluster_status/0 :: () -> 'ok').
-spec(reset_cluster_status/0 :: () -> 'ok').

-spec(notify_joined_cluster/0 :: () -> 'ok').
-spec(notify_left_cluster/1 :: (node()) -> 'ok').
-spec(notify_node_up/0 :: () -> 'ok').

-endif.

%%----------------------------------------------------------------------------
%% Start
%%----------------------------------------------------------------------------

start_link() -> gen_server:start_link({local, ?SERVER}, ?MODULE, [], []).

%%----------------------------------------------------------------------------
%% Cluster file operations
%%----------------------------------------------------------------------------

%% The cluster file information is kept in two files.  The "cluster status file"
%% contains all the clustered nodes and the disc nodes.  The "running nodes
%% file" contains the currently running nodes or the running nodes at shutdown
%% when the node is down.
%%
%% We strive to keep the files up to date and we rely on this assumption in
%% various situations. Obviously when mnesia is offline the information we have
%% will be outdated, but it can't be otherwise.

running_nodes_filename() ->
    filename:join(rabbit_mnesia:dir(), "nodes_running_at_shutdown").

cluster_status_filename() ->
    rabbit_mnesia:dir() ++ "/cluster_nodes.config".

prepare_cluster_status_files() ->
    rabbit_mnesia:ensure_mnesia_dir(),
    CorruptFiles = fun () -> throw({error, corrupt_cluster_status_files}) end,
    RunningNodes1 = case try_read_file(running_nodes_filename()) of
                        {ok, [Nodes]} when is_list(Nodes) -> Nodes;
                        {ok, _      }                     -> CorruptFiles();
                        {error, enoent}                   -> []
                    end,
    ThisNode = [node()],
    %% The running nodes file might contain a set or a list, in case of the
    %% legacy file
    RunningNodes2 = lists:usort(ThisNode ++ RunningNodes1),
    {AllNodes1, WantDiscNode} =
        case try_read_file(cluster_status_filename()) of
            {ok, [{AllNodes, DiscNodes0}]} ->
                {AllNodes, lists:member(node(), DiscNodes0)};
            {ok, [AllNodes0]} when is_list(AllNodes0) ->
                {legacy_cluster_nodes(AllNodes0),
                 legacy_should_be_disc_node(AllNodes0)};
            {ok, _} ->
                CorruptFiles();
            {error, enoent} ->
                {legacy_cluster_nodes([]), true}
        end,
    AllNodes2 = lists:usort(AllNodes1 ++ RunningNodes2),
    DiscNodes = case WantDiscNode of
                    true  -> ThisNode;
                    false -> []
                end,
    ok = write_cluster_status({AllNodes2, DiscNodes, RunningNodes2}).

write_cluster_status({All, Disc, Running}) ->
    ClusterStatusFN = cluster_status_filename(),
    Res = case rabbit_file:write_term_file(ClusterStatusFN, [{All, Disc}]) of
              ok ->
                  RunningNodesFN = running_nodes_filename(),
                  {RunningNodesFN,
                   rabbit_file:write_term_file(RunningNodesFN, [Running])};
              E1 = {error, _} ->
                  {ClusterStatusFN, E1}
          end,
    case Res of
        {_, ok}           -> ok;
        {FN, {error, E2}} -> throw({error, {could_not_write_file, FN, E2}})
    end.

read_cluster_status() ->
    case {try_read_file(cluster_status_filename()),
          try_read_file(running_nodes_filename())} of
        {{ok, [{All, Disc}]}, {ok, [Running]}} when is_list(Running) ->
            {All, Disc, Running};
        {_, _} ->
            throw({error, corrupt_or_missing_cluster_files})
    end.

update_cluster_status() ->
    {ok, Status} = rabbit_mnesia:cluster_status_from_mnesia(),
    write_cluster_status(Status).

reset_cluster_status() ->
    write_cluster_status({[node()], [node()], [node()]}).

%%----------------------------------------------------------------------------
%% Cluster notifications
%%----------------------------------------------------------------------------

<<<<<<< HEAD
=======
joined_cluster(Node, IsDiscNode) ->
    gen_server:cast(?SERVER, {joined_cluster, Node, IsDiscNode}).

>>>>>>> 26e97fac
notify_joined_cluster() ->
    cluster_multicall(joined_cluster, [node(), rabbit_mnesia:node_type()]),
    ok.

notify_left_cluster(Node) ->
    left_cluster(Node),
    cluster_multicall(left_cluster, [Node]),
    ok.

notify_node_up() ->
    Nodes = cluster_multicall(node_up, [node(), rabbit_mnesia:node_type()]),
    %% register other active rabbits with this rabbit
    DiskNodes = rabbit_mnesia:cluster_nodes(disc),
    [node_up(N, case lists:member(N, DiskNodes) of
                    true  -> disc;
                    false -> ram
                end) || N <- Nodes],
    ok.

joined_cluster(Node, NodeType) ->
    gen_server:cast(?SERVER, {rabbit_join, Node, NodeType}).

left_cluster(Node) ->
    gen_server:cast(?SERVER, {left_cluster, Node}).

node_up(Node, NodeType) ->
    gen_server:cast(?SERVER, {node_up, Node, NodeType}).

%%----------------------------------------------------------------------------
%% gen_server callbacks
%%----------------------------------------------------------------------------

init([]) -> {ok, no_state}.

handle_call(_Request, _From, State) ->
    {noreply, State}.

%% Note: when updating the status file, we can't simply write the mnesia
%% information since the message can (and will) overtake the mnesia propagation.
handle_cast({node_up, Node, NodeType}, State) ->
    case is_already_monitored({rabbit, Node}) of
        true  -> {noreply, State};
        false -> rabbit_log:info("rabbit on node ~p up~n", [Node]),
                 {AllNodes, DiscNodes, RunningNodes} = read_cluster_status(),
                 write_cluster_status({add_node(Node, AllNodes),
                                       case NodeType of
                                           disc -> add_node(Node, DiscNodes);
                                           ram  -> DiscNodes
                                       end,
                                       add_node(Node, RunningNodes)}),
                 erlang:monitor(process, {rabbit, Node}),
                 ok = handle_live_rabbit(Node),
                 {noreply, State}
    end;
handle_cast({joined_cluster, Node, NodeType}, State) ->
    {AllNodes, DiscNodes, RunningNodes} = read_cluster_status(),
    write_cluster_status({add_node(Node, AllNodes),
                          case NodeType of
                              disc -> add_node(Node, DiscNodes);
                              ram  -> DiscNodes
                          end,
                          RunningNodes}),
    {noreply, State};
handle_cast({left_cluster, Node}, State) ->
    {AllNodes, DiscNodes, RunningNodes} = read_cluster_status(),
    write_cluster_status({del_node(Node, AllNodes), del_node(Node, DiscNodes),
                          del_node(Node, RunningNodes)}),
    {noreply, State};
handle_cast(_Msg, State) ->
    {noreply, State}.

handle_info({'DOWN', _MRef, process, {rabbit, Node}, _Reason}, State) ->
    rabbit_log:info("rabbit on node ~p down~n", [Node]),
    {AllNodes, DiscNodes, RunningNodes} = read_cluster_status(),
    write_cluster_status({AllNodes, DiscNodes, del_node(Node, RunningNodes)}),
    ok = handle_dead_rabbit(Node),
    {noreply, State};
handle_info(_Info, State) ->
    {noreply, State}.

terminate(_Reason, _State) ->
    ok.

code_change(_OldVsn, State, _Extra) ->
    {ok, State}.

%%----------------------------------------------------------------------------
%% Functions that call the module specific hooks when nodes go up/down
%%----------------------------------------------------------------------------

%% TODO: This may turn out to be a performance hog when there are lots
%% of nodes.  We really only need to execute some of these statements
%% on *one* node, rather than all of them.
handle_dead_rabbit(Node) ->
    ok = rabbit_networking:on_node_down(Node),
    ok = rabbit_amqqueue:on_node_down(Node),
    ok = rabbit_alarm:on_node_down(Node),
    ok = rabbit_mnesia:on_node_down(Node).

handle_live_rabbit(Node) ->
    ok = rabbit_alarm:on_node_up(Node),
    ok = rabbit_mnesia:on_node_up(Node).

%%--------------------------------------------------------------------
%% Internal utils
%%--------------------------------------------------------------------

try_read_file(FileName) ->
    case rabbit_file:read_term_file(FileName) of
        {ok, Term}      -> {ok, Term};
        {error, enoent} -> {error, enoent};
        {error, E}      -> throw({error, {cannot_read_file, FileName, E}})
    end.

cluster_multicall(Fun, Args) ->
    Node = node(),
    Nodes = rabbit_mnesia:cluster_nodes(running) -- [Node],
    %% notify other rabbits of this cluster
    case rpc:multicall(Nodes, rabbit_node_monitor, Fun, Args,
                       ?RABBIT_UP_RPC_TIMEOUT) of
        {_, [] } -> ok;
        {_, Bad} -> rabbit_log:info("failed to contact nodes ~p~n", [Bad])
    end,
    Nodes.

is_already_monitored(Item) ->
    {monitors, Monitors} = process_info(self(), monitors),
    lists:any(fun ({_, Item1}) when Item =:= Item1 -> true;
                  (_)                              -> false
              end, Monitors).

legacy_cluster_nodes(Nodes) ->
    %% We get all the info that we can, including the nodes from mnesia, which
    %% will be there if the node is a disc node (empty list otherwise)
    lists:usort(Nodes ++ mnesia:system_info(db_nodes)).

legacy_should_be_disc_node(DiscNodes) ->
    DiscNodes == [] orelse lists:member(node(), DiscNodes).

add_node(Node, Nodes) -> lists:usort([Node | Nodes]).

del_node(Node, Nodes) -> Nodes -- [Node].<|MERGE_RESOLUTION|>--- conflicted
+++ resolved
@@ -146,12 +146,6 @@
 %% Cluster notifications
 %%----------------------------------------------------------------------------
 
-<<<<<<< HEAD
-=======
-joined_cluster(Node, IsDiscNode) ->
-    gen_server:cast(?SERVER, {joined_cluster, Node, IsDiscNode}).
-
->>>>>>> 26e97fac
 notify_joined_cluster() ->
     cluster_multicall(joined_cluster, [node(), rabbit_mnesia:node_type()]),
     ok.
@@ -172,7 +166,7 @@
     ok.
 
 joined_cluster(Node, NodeType) ->
-    gen_server:cast(?SERVER, {rabbit_join, Node, NodeType}).
+    gen_server:cast(?SERVER, {joined_cluster, Node, NodeType}).
 
 left_cluster(Node) ->
     gen_server:cast(?SERVER, {left_cluster, Node}).
