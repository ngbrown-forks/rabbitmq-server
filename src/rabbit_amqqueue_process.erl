%% The contents of this file are subject to the Mozilla Public License
%% Version 1.1 (the "License"); you may not use this file except in
%% compliance with the License. You may obtain a copy of the License
%% at http://www.mozilla.org/MPL/
%%
%% Software distributed under the License is distributed on an "AS IS"
%% basis, WITHOUT WARRANTY OF ANY KIND, either express or implied. See
%% the License for the specific language governing rights and
%% limitations under the License.
%%
%% The Original Code is RabbitMQ.
%%
%% The Initial Developer of the Original Code is VMware, Inc.
%% Copyright (c) 2007-2011 VMware, Inc.  All rights reserved.
%%

-module(rabbit_amqqueue_process).
-include("rabbit.hrl").
-include("rabbit_framing.hrl").

-behaviour(gen_server2).

-define(UNSENT_MESSAGE_LIMIT,          100).
-define(SYNC_INTERVAL,                 25). %% milliseconds
-define(RAM_DURATION_UPDATE_INTERVAL,  5000).

-define(BASE_MESSAGE_PROPERTIES,
        #message_properties{expiry = undefined, needs_confirming = false}).

-export([start_link/1, info_keys/0]).

-export([init/1, terminate/2, code_change/3, handle_call/3, handle_cast/2,
         handle_info/2, handle_pre_hibernate/1, prioritise_call/3,
         prioritise_cast/2, prioritise_info/2, format_message_queue/2]).

-export([init_with_backing_queue_state/7]).

%% Queue's state
-record(q, {q,
            exclusive_consumer,
            has_had_consumers,
            backing_queue,
            backing_queue_state,
            active_consumers,
            blocked_consumers,
            expires,
            sync_timer_ref,
            rate_timer_ref,
            expiry_timer_ref,
            stats_timer,
            msg_id_to_channel,
            ttl,
            ttl_timer_ref
           }).

-record(consumer, {tag, ack_required}).

%% These are held in our process dictionary
-record(cr, {consumer_count,
             ch_pid,
             limiter_pid,
             monitor_ref,
             acktags,
             is_limit_active,
             unsent_message_count}).

-define(STATISTICS_KEYS,
        [pid,
         exclusive_consumer_pid,
         exclusive_consumer_tag,
         messages_ready,
         messages_unacknowledged,
         messages,
         consumers,
         memory,
         backing_queue_status,
         slave_pids
        ]).

-define(CREATION_EVENT_KEYS,
        [pid,
         name,
         durable,
         auto_delete,
         arguments,
         owner_pid,
         mirror_nodes
        ]).

-define(INFO_KEYS, ?CREATION_EVENT_KEYS ++ ?STATISTICS_KEYS -- [pid]).

%%----------------------------------------------------------------------------

start_link(Q) -> gen_server2:start_link(?MODULE, Q, []).

info_keys() -> ?INFO_KEYS.

%%----------------------------------------------------------------------------

init(Q) ->
    ?LOGDEBUG("Queue starting - ~p~n", [Q]),
    process_flag(trap_exit, true),

    {ok, #q{q                   = Q#amqqueue{pid = self()},
            exclusive_consumer  = none,
            has_had_consumers   = false,
            backing_queue       = backing_queue_module(Q),
            backing_queue_state = undefined,
            active_consumers    = queue:new(),
            blocked_consumers   = queue:new(),
            expires             = undefined,
            sync_timer_ref      = undefined,
            rate_timer_ref      = undefined,
            expiry_timer_ref    = undefined,
            ttl                 = undefined,
            stats_timer         = rabbit_event:init_stats_timer(),
            msg_id_to_channel   = dict:new()}, hibernate,
     {backoff, ?HIBERNATE_AFTER_MIN, ?HIBERNATE_AFTER_MIN, ?DESIRED_HIBERNATE}}.

init_with_backing_queue_state(Q = #amqqueue{exclusive_owner = Owner}, BQ, BQS,
                              RateTRef, AckTags, Deliveries, MTC) ->
    ?LOGDEBUG("Queue starting - ~p~n", [Q]),
    case Owner of
        none -> ok;
        _    -> erlang:monitor(process, Owner)
    end,
    State = requeue_and_run(
              AckTags,
              process_args(
                #q{q                   = Q,
                   exclusive_consumer  = none,
                   has_had_consumers   = false,
                   backing_queue       = BQ,
                   backing_queue_state = BQS,
                   active_consumers    = queue:new(),
                   blocked_consumers   = queue:new(),
                   expires             = undefined,
                   sync_timer_ref      = undefined,
                   rate_timer_ref      = RateTRef,
                   expiry_timer_ref    = undefined,
                   ttl                 = undefined,
                   stats_timer         = rabbit_event:init_stats_timer(),
                   msg_id_to_channel   = MTC})),
    lists:foldl(
      fun (Delivery, StateN) -> deliver_or_enqueue(Delivery, StateN) end,
      State, Deliveries).

terminate(shutdown = R,      State = #q{backing_queue = BQ}) ->
    terminate_shutdown(fun (BQS) -> BQ:terminate(R, BQS) end, State);
terminate({shutdown, _} = R, State = #q{backing_queue = BQ}) ->
    terminate_shutdown(fun (BQS) -> BQ:terminate(R, BQS) end, State);
terminate(Reason,            State = #q{backing_queue = BQ}) ->
    %% FIXME: How do we cancel active subscriptions?
    terminate_shutdown(fun (BQS) ->
                               rabbit_event:notify(
                                 queue_deleted, [{pid, self()}]),
                               BQS1 = BQ:delete_and_terminate(Reason, BQS),
                               %% don't care if the internal delete
                               %% doesn't return 'ok'.
                               rabbit_amqqueue:internal_delete(qname(State)),
                               BQS1
                       end, State).

code_change(_OldVsn, State, _Extra) ->
    {ok, State}.

%%----------------------------------------------------------------------------

declare(Recover, From,
        State = #q{q = Q, backing_queue = BQ, backing_queue_state = undefined,
                   stats_timer = StatsTimer}) ->
    case rabbit_amqqueue:internal_declare(Q, Recover) of
        not_found -> {stop, normal, not_found, State};
        Q         -> gen_server2:reply(From, {new, Q}),
                     ok = file_handle_cache:register_callback(
                            rabbit_amqqueue, set_maximum_since_use,
                            [self()]),
                     ok = rabbit_memory_monitor:register(
                            self(), {rabbit_amqqueue,
                                     set_ram_duration_target, [self()]}),
                     BQS = bq_init(BQ, Q, Recover),
                     State1 = process_args(State#q{backing_queue_state = BQS}),
                     rabbit_event:notify(queue_created,
                                         infos(?CREATION_EVENT_KEYS, State1)),
                     rabbit_event:if_enabled(StatsTimer,
                                             fun() -> emit_stats(State1) end),
                     noreply(State1);
        Q1        -> {stop, normal, {existing, Q1}, State}
    end.

bq_init(BQ, Q, Recover) ->
    Self = self(),
    BQ:init(Q, Recover,
            fun (Mod, Fun) ->
                    rabbit_amqqueue:run_backing_queue(Self, Mod, Fun)
            end).

process_args(State = #q{q = #amqqueue{arguments = Arguments}}) ->
    lists:foldl(fun({Arg, Fun}, State1) ->
                        case rabbit_misc:table_lookup(Arguments, Arg) of
                            {_Type, Val} -> Fun(Val, State1);
                            undefined    -> State1
                        end
                end, State, [{<<"x-expires">>,     fun init_expires/2},
                             {<<"x-message-ttl">>, fun init_ttl/2}]).

init_expires(Expires, State) -> ensure_expiry_timer(State#q{expires = Expires}).

init_ttl(TTL, State) -> drop_expired_messages(State#q{ttl = TTL}).

terminate_shutdown(Fun, State) ->
    State1 = #q{backing_queue_state = BQS} =
        stop_sync_timer(stop_rate_timer(State)),
    case BQS of
        undefined -> State1;
        _         -> ok = rabbit_memory_monitor:deregister(self()),
                     [emit_consumer_deleted(Ch, CTag)
                      || {Ch, CTag, _} <- consumers(State1)],
                     State1#q{backing_queue_state = Fun(BQS)}
    end.

reply(Reply, NewState) ->
    assert_invariant(NewState),
    {NewState1, Timeout} = next_state(NewState),
    {reply, Reply, NewState1, Timeout}.

noreply(NewState) ->
    assert_invariant(NewState),
    {NewState1, Timeout} = next_state(NewState),
    {noreply, NewState1, Timeout}.

next_state(State = #q{backing_queue = BQ, backing_queue_state = BQS}) ->
    {MsgIds, BQS1} = BQ:drain_confirmed(BQS),
    State1 = ensure_stats_timer(
               ensure_rate_timer(
                 confirm_messages(MsgIds, State#q{
                                            backing_queue_state = BQS1}))),
    case BQ:needs_timeout(BQS1) of
        false -> {stop_sync_timer(State1),   hibernate};
        idle  -> {stop_sync_timer(State1),   0        };
        timed -> {ensure_sync_timer(State1), 0        }
    end.

backing_queue_module(#amqqueue{arguments = Args}) ->
    case rabbit_misc:table_lookup(Args, <<"x-ha-policy">>) of
        undefined -> {ok, BQM} = application:get_env(backing_queue_module),
                     BQM;
        _Policy   -> rabbit_mirror_queue_master
    end.

ensure_sync_timer(State = #q{sync_timer_ref = undefined}) ->
    TRef = erlang:send_after(?SYNC_INTERVAL, self(), sync_timeout),
    State#q{sync_timer_ref = TRef};
ensure_sync_timer(State) ->
    State.

stop_sync_timer(State = #q{sync_timer_ref = undefined}) ->
    State;
stop_sync_timer(State = #q{sync_timer_ref = TRef}) ->
    erlang:cancel_timer(TRef),
    State#q{sync_timer_ref = undefined}.

ensure_rate_timer(State = #q{rate_timer_ref = undefined}) ->
    TRef = erlang:send_after(
             ?RAM_DURATION_UPDATE_INTERVAL, self(), update_ram_duration),
    State#q{rate_timer_ref = TRef};
ensure_rate_timer(State = #q{rate_timer_ref = just_measured}) ->
    State#q{rate_timer_ref = undefined};
ensure_rate_timer(State) ->
    State.

stop_rate_timer(State = #q{rate_timer_ref = undefined}) ->
    State;
stop_rate_timer(State = #q{rate_timer_ref = just_measured}) ->
    State#q{rate_timer_ref = undefined};
stop_rate_timer(State = #q{rate_timer_ref = TRef}) ->
    erlang:cancel_timer(TRef),
    State#q{rate_timer_ref = undefined}.

stop_expiry_timer(State = #q{expiry_timer_ref = undefined}) ->
    State;
stop_expiry_timer(State = #q{expiry_timer_ref = TRef}) ->
    erlang:cancel_timer(TRef),
    State#q{expiry_timer_ref = undefined}.

%% We wish to expire only when there are no consumers *and* the expiry
%% hasn't been refreshed (by queue.declare or basic.get) for the
%% configured period.
ensure_expiry_timer(State = #q{expires = undefined}) ->
    State;
ensure_expiry_timer(State = #q{expires = Expires}) ->
    case is_unused(State) of
        true ->
            NewState = stop_expiry_timer(State),
            TRef = erlang:send_after(Expires, self(), maybe_expire),
            NewState#q{expiry_timer_ref = TRef};
        false ->
            State
    end.

ensure_stats_timer(State = #q{stats_timer = StatsTimer,
                              q = #amqqueue{pid = QPid}}) ->
    State#q{stats_timer = rabbit_event:ensure_stats_timer(
                            StatsTimer, QPid, emit_stats)}.

assert_invariant(#q{active_consumers = AC,
                    backing_queue = BQ, backing_queue_state = BQS}) ->
    true = (queue:is_empty(AC) orelse BQ:is_empty(BQS)).

lookup_ch(ChPid) ->
    case get({ch, ChPid}) of
        undefined -> not_found;
        C         -> C
    end.

ch_record(ChPid) ->
    Key = {ch, ChPid},
    case get(Key) of
        undefined -> MonitorRef = erlang:monitor(process, ChPid),
                     C = #cr{consumer_count       = 0,
                             ch_pid               = ChPid,
                             monitor_ref          = MonitorRef,
                             acktags              = sets:new(),
                             is_limit_active      = false,
                             unsent_message_count = 0},
                     put(Key, C),
                     C;
        C = #cr{} -> C
    end.

store_ch_record(C = #cr{ch_pid = ChPid}) ->
    put({ch, ChPid}, C).

maybe_store_ch_record(C = #cr{consumer_count       = ConsumerCount,
                              acktags              = ChAckTags,
                              unsent_message_count = UnsentMessageCount}) ->
    case {sets:size(ChAckTags), ConsumerCount, UnsentMessageCount} of
        {0, 0, 0} -> ok = erase_ch_record(C),
                     false;
        _         -> store_ch_record(C),
                     true
    end.

erase_ch_record(#cr{ch_pid      = ChPid,
                    limiter_pid = LimiterPid,
                    monitor_ref = MonitorRef}) ->
    ok = rabbit_limiter:unregister(LimiterPid, self()),
    erlang:demonitor(MonitorRef),
    erase({ch, ChPid}),
    ok.

all_ch_record() -> [C || {{ch, _}, C} <- get()].

is_ch_blocked(#cr{unsent_message_count = Count, is_limit_active = Limited}) ->
    Limited orelse Count >= ?UNSENT_MESSAGE_LIMIT.

ch_record_state_transition(OldCR, NewCR) ->
    case {is_ch_blocked(OldCR), is_ch_blocked(NewCR)} of
        {true, false} -> unblock;
        {false, true} -> block;
        {_, _}        -> ok
    end.

deliver_msgs_to_consumers(Funs = {PredFun, DeliverFun}, FunAcc,
                          State = #q{q = #amqqueue{name = QName},
                                     active_consumers = ActiveConsumers,
                                     blocked_consumers = BlockedConsumers}) ->
    case queue:out(ActiveConsumers) of
        {{value, QEntry = {ChPid, #consumer{tag = ConsumerTag,
                                            ack_required = AckRequired}}},
         ActiveConsumersTail} ->
            C = #cr{limiter_pid = LimiterPid,
                    unsent_message_count = Count,
                    acktags = ChAckTags} = ch_record(ChPid),
            IsMsgReady = PredFun(FunAcc, State),
            case (IsMsgReady andalso
                  rabbit_limiter:can_send( LimiterPid, self(), AckRequired )) of
                true ->
                    {{Message, IsDelivered, AckTag}, FunAcc1, State1} =
                        DeliverFun(AckRequired, FunAcc, State),
                    rabbit_channel:deliver(
                      ChPid, ConsumerTag, AckRequired,
                      {QName, self(), AckTag, IsDelivered, Message}),
                    ChAckTags1 =
                        case AckRequired of
                            true  -> sets:add_element(AckTag, ChAckTags);
                            false -> ChAckTags
                        end,
                    NewC = C#cr{unsent_message_count = Count + 1,
                                acktags = ChAckTags1},
                    true = maybe_store_ch_record(NewC),
                    {NewActiveConsumers, NewBlockedConsumers} =
                        case ch_record_state_transition(C, NewC) of
                            ok    -> {queue:in(QEntry, ActiveConsumersTail),
                                      BlockedConsumers};
                            block -> {ActiveConsumers1, BlockedConsumers1} =
                                         move_consumers(ChPid,
                                                        ActiveConsumersTail,
                                                        BlockedConsumers),
                                     {ActiveConsumers1,
                                      queue:in(QEntry, BlockedConsumers1)}
                        end,
                    State2 = State1#q{
                               active_consumers = NewActiveConsumers,
                               blocked_consumers = NewBlockedConsumers},
                    deliver_msgs_to_consumers(Funs, FunAcc1, State2);
                %% if IsMsgReady then we've hit the limiter
                false when IsMsgReady ->
                    true = maybe_store_ch_record(C#cr{is_limit_active = true}),
                    {NewActiveConsumers, NewBlockedConsumers} =
                        move_consumers(ChPid,
                                       ActiveConsumers,
                                       BlockedConsumers),
                    deliver_msgs_to_consumers(
                      Funs, FunAcc,
                      State#q{active_consumers = NewActiveConsumers,
                              blocked_consumers = NewBlockedConsumers});
                false ->
                    %% no message was ready, so we don't need to block anyone
                    {FunAcc, State}
            end;
        {empty, _} ->
            {FunAcc, State}
    end.

deliver_from_queue_pred(IsEmpty, _State) -> not IsEmpty.

deliver_from_queue_deliver(AckRequired, false, State) ->
    {{Message, IsDelivered, AckTag, Remaining}, State1} =
        fetch(AckRequired, State),
    {{Message, IsDelivered, AckTag}, 0 == Remaining, State1}.

confirm_messages([], State) ->
    State;
confirm_messages(MsgIds, State = #q{msg_id_to_channel = MTC}) ->
    {CMs, MTC1} = lists:foldl(
                    fun(MsgId, {CMs, MTC0}) ->
                            case dict:find(MsgId, MTC0) of
                                {ok, {ChPid, MsgSeqNo}} ->
                                    {gb_trees_cons(ChPid, MsgSeqNo, CMs),
                                     dict:erase(MsgId, MTC0)};
                                _ ->
                                    {CMs, MTC0}
                            end
                    end, {gb_trees:empty(), MTC}, MsgIds),
    gb_trees_foreach(fun rabbit_channel:confirm/2, CMs),
    State#q{msg_id_to_channel = MTC1}.

gb_trees_foreach(_, none) ->
    ok;
gb_trees_foreach(Fun, {Key, Val, It}) ->
    Fun(Key, Val),
    gb_trees_foreach(Fun, gb_trees:next(It));
gb_trees_foreach(Fun, Tree) ->
    gb_trees_foreach(Fun, gb_trees:next(gb_trees:iterator(Tree))).

gb_trees_cons(Key, Value, Tree) ->
    case gb_trees:lookup(Key, Tree) of
        {value, Values} -> gb_trees:update(Key, [Value | Values], Tree);
        none            -> gb_trees:insert(Key, [Value], Tree)
    end.

should_confirm_message(#delivery{msg_seq_no = undefined}, _State) ->
    never;
should_confirm_message(#delivery{sender     = ChPid,
                                 msg_seq_no = MsgSeqNo,
                                 message    = #basic_message {
                                   is_persistent = true,
                                   id            = MsgId}},
                       #q{q = #amqqueue{durable = true}}) ->
    {eventually, ChPid, MsgSeqNo, MsgId};
should_confirm_message(_Delivery, _State) ->
    immediately.

needs_confirming({eventually, _, _, _}) -> true;
needs_confirming(_)                     -> false.

maybe_record_confirm_message({eventually, ChPid, MsgSeqNo, MsgId},
                             State = #q{msg_id_to_channel = MTC}) ->
    State#q{msg_id_to_channel = dict:store(MsgId, {ChPid, MsgSeqNo}, MTC)};
maybe_record_confirm_message(_Confirm, State) ->
    State.

run_message_queue(State) ->
    Funs = {fun deliver_from_queue_pred/2,
            fun deliver_from_queue_deliver/3},
    State1 = #q{backing_queue = BQ, backing_queue_state = BQS} =
        drop_expired_messages(State),
    IsEmpty = BQ:is_empty(BQS),
    {_IsEmpty1, State2} = deliver_msgs_to_consumers(Funs, IsEmpty, State1),
    State2.

attempt_delivery(Delivery = #delivery{sender     = ChPid,
                                      message    = Message,
                                      msg_seq_no = MsgSeqNo},
                 State = #q{backing_queue = BQ, backing_queue_state = BQS}) ->
    Confirm = should_confirm_message(Delivery, State),
    case Confirm of
        immediately -> rabbit_channel:confirm(ChPid, [MsgSeqNo]);
        _           -> ok
    end,
    case BQ:is_duplicate(Message, BQS) of
        {false, BQS1} ->
            PredFun = fun (IsEmpty, _State) -> not IsEmpty end,
            DeliverFun =
                fun (AckRequired, false,
                     State1 = #q{backing_queue_state = BQS2}) ->
                        %% we don't need an expiry here because
                        %% messages are not being enqueued, so we use
                        %% an empty message_properties.
                        {AckTag, BQS3} =
                            BQ:publish_delivered(
                              AckRequired, Message,
                              (?BASE_MESSAGE_PROPERTIES)#message_properties{
                                needs_confirming = needs_confirming(Confirm)},
                              ChPid, BQS2),
                        {{Message, false, AckTag}, true,
                         State1#q{backing_queue_state = BQS3}}
                end,
            {Delivered, State2} =
                deliver_msgs_to_consumers({ PredFun, DeliverFun }, false,
                                          State#q{backing_queue_state = BQS1}),
            {Delivered, Confirm, State2};
        {Duplicate, BQS1} ->
            %% if the message has previously been seen by the BQ then
            %% it must have been seen under the same circumstances as
            %% now: i.e. if it is now a deliver_immediately then it
            %% must have been before.
            Delivered = case Duplicate of
                            published -> true;
                            discarded -> false
                        end,
            {Delivered, Confirm, State#q{backing_queue_state = BQS1}}
    end.

deliver_or_enqueue(Delivery = #delivery{message = Message,
                                        sender  = ChPid}, State) ->
    {Delivered, Confirm, State1} = attempt_delivery(Delivery, State),
    State2 = #q{backing_queue = BQ, backing_queue_state = BQS} =
        maybe_record_confirm_message(Confirm, State1),
    case Delivered of
        true  -> State2;
        false -> BQS1 =
                     BQ:publish(Message,
                                (message_properties(State)) #message_properties{
                                  needs_confirming = needs_confirming(Confirm)},
                                ChPid, BQS),
                 ensure_ttl_timer(State2#q{backing_queue_state = BQS1})
    end.

requeue_and_run(AckTags, State = #q{backing_queue = BQ, ttl=TTL}) ->
    run_backing_queue(
      BQ, fun (M, BQS) ->
                  {_MsgIds, BQS1} =
                      M:requeue(AckTags, reset_msg_expiry_fun(TTL), BQS),
                  BQS1
          end, State).

fetch(AckRequired, State = #q{backing_queue_state = BQS,
                              backing_queue       = BQ}) ->
    {Result, BQS1} = BQ:fetch(AckRequired, BQS),
    {Result, State#q{backing_queue_state = BQS1}}.

add_consumer(ChPid, Consumer, Queue) -> queue:in({ChPid, Consumer}, Queue).

remove_consumer(ChPid, ConsumerTag, Queue) ->
    queue:filter(fun ({CP, #consumer{tag = CT}}) ->
                         (CP /= ChPid) or (CT /= ConsumerTag)
                 end, Queue).

remove_consumers(ChPid, Queue) ->
    {Kept, Removed} = split_by_channel(ChPid, Queue),
    [emit_consumer_deleted(Ch, CTag) ||
        {Ch, #consumer{tag = CTag}} <- queue:to_list(Removed)],
    Kept.

move_consumers(ChPid, From, To) ->
    {Kept, Removed} = split_by_channel(ChPid, From),
    {Kept, queue:join(To, Removed)}.

split_by_channel(ChPid, Queue) ->
    {Kept, Removed} = lists:partition(fun ({CP, _}) -> CP /= ChPid end,
                                      queue:to_list(Queue)),
    {queue:from_list(Kept), queue:from_list(Removed)}.

possibly_unblock(State, ChPid, Update) ->
    case lookup_ch(ChPid) of
        not_found ->
            State;
        C ->
            NewC = Update(C),
            maybe_store_ch_record(NewC),
            case ch_record_state_transition(C, NewC) of
                ok      -> State;
                unblock -> {NewBlockedConsumers, NewActiveConsumers} =
                               move_consumers(ChPid,
                                              State#q.blocked_consumers,
                                              State#q.active_consumers),
                           run_message_queue(
                             State#q{active_consumers = NewActiveConsumers,
                                     blocked_consumers = NewBlockedConsumers})
            end
    end.

should_auto_delete(#q{q = #amqqueue{auto_delete = false}}) -> false;
should_auto_delete(#q{has_had_consumers = false}) -> false;
should_auto_delete(State) -> is_unused(State).

handle_ch_down(DownPid, State = #q{exclusive_consumer = Holder}) ->
    case lookup_ch(DownPid) of
        not_found ->
            {ok, State};
        C = #cr{ch_pid = ChPid, acktags = ChAckTags} ->
            ok = erase_ch_record(C),
            State1 = State#q{
                       exclusive_consumer = case Holder of
                                                {ChPid, _} -> none;
                                                Other      -> Other
                                            end,
                       active_consumers = remove_consumers(
                                            ChPid, State#q.active_consumers),
                       blocked_consumers = remove_consumers(
                                             ChPid, State#q.blocked_consumers)},
            case should_auto_delete(State1) of
                true  -> {stop, State1};
                false -> {ok, requeue_and_run(sets:to_list(ChAckTags),
                                              ensure_expiry_timer(State1))}
            end
    end.

cancel_holder(ChPid, ConsumerTag, {ChPid, ConsumerTag}) ->
    none;
cancel_holder(_ChPid, _ConsumerTag, Holder) ->
    Holder.

check_exclusive_access({_ChPid, _ConsumerTag}, _ExclusiveConsume, _State) ->
    in_use;
check_exclusive_access(none, false, _State) ->
    ok;
check_exclusive_access(none, true, State) ->
    case is_unused(State) of
        true  -> ok;
        false -> in_use
    end.

is_unused(State) -> queue:is_empty(State#q.active_consumers) andalso
                        queue:is_empty(State#q.blocked_consumers).

maybe_send_reply(_ChPid, undefined) -> ok;
maybe_send_reply(ChPid, Msg) -> ok = rabbit_channel:send_command(ChPid, Msg).

qname(#q{q = #amqqueue{name = QName}}) -> QName.

backing_queue_timeout(State = #q{backing_queue = BQ}) ->
    run_backing_queue(BQ, fun (M, BQS) -> M:timeout(BQS) end, State).

run_backing_queue(Mod, Fun, State = #q{backing_queue = BQ,
                                       backing_queue_state = BQS}) ->
    run_message_queue(State#q{backing_queue_state = BQ:invoke(Mod, Fun, BQS)}).

subtract_acks(A, B) when is_list(B) ->
    lists:foldl(fun sets:del_element/2, A, B).

discard_delivery(#delivery{sender = ChPid,
                           message = Message},
                 State = #q{backing_queue = BQ,
                            backing_queue_state = BQS}) ->
    State#q{backing_queue_state = BQ:discard(Message, ChPid, BQS)}.

reset_msg_expiry_fun(TTL) ->
    fun(MsgProps) ->
            MsgProps#message_properties{expiry = calculate_msg_expiry(TTL)}
    end.

message_properties(#q{ttl=TTL}) ->
    #message_properties{expiry = calculate_msg_expiry(TTL)}.

calculate_msg_expiry(undefined) -> undefined;
calculate_msg_expiry(TTL)       -> now_micros() + (TTL * 1000).

drop_expired_messages(State = #q{ttl = undefined}) ->
    State;
drop_expired_messages(State = #q{backing_queue_state = BQS,
                                 backing_queue = BQ}) ->
    Now = now_micros(),
    BQS1 = BQ:dropwhile(
             fun (#message_properties{expiry = Expiry}) -> Now > Expiry end,
             BQS),
    ensure_ttl_timer(State#q{backing_queue_state = BQS1}).

ensure_ttl_timer(State = #q{backing_queue       = BQ,
                            backing_queue_state = BQS,
                            ttl                 = TTL,
                            ttl_timer_ref       = undefined})
  when TTL =/= undefined ->
    case BQ:is_empty(BQS) of
        true  -> State;
        false -> TRef = erlang:send_after(TTL, self(), drop_expired),
                 State#q{ttl_timer_ref = TRef}
    end;
ensure_ttl_timer(State) ->
    State.

now_micros() -> timer:now_diff(now(), {0,0,0}).

infos(Items, State) -> [{Item, i(Item, State)} || Item <- Items].

i(name,        #q{q = #amqqueue{name        = Name}})       -> Name;
i(durable,     #q{q = #amqqueue{durable     = Durable}})    -> Durable;
i(auto_delete, #q{q = #amqqueue{auto_delete = AutoDelete}}) -> AutoDelete;
i(arguments,   #q{q = #amqqueue{arguments   = Arguments}})  -> Arguments;
i(pid, _) ->
    self();
i(owner_pid, #q{q = #amqqueue{exclusive_owner = none}}) ->
    '';
i(owner_pid, #q{q = #amqqueue{exclusive_owner = ExclusiveOwner}}) ->
    ExclusiveOwner;
i(exclusive_consumer_pid, #q{exclusive_consumer = none}) ->
    '';
i(exclusive_consumer_pid, #q{exclusive_consumer = {ChPid, _ConsumerTag}}) ->
    ChPid;
i(exclusive_consumer_tag, #q{exclusive_consumer = none}) ->
    '';
i(exclusive_consumer_tag, #q{exclusive_consumer = {_ChPid, ConsumerTag}}) ->
    ConsumerTag;
i(messages_ready, #q{backing_queue_state = BQS, backing_queue = BQ}) ->
    BQ:len(BQS);
i(messages_unacknowledged, _) ->
    lists:sum([sets:size(C#cr.acktags) || C <- all_ch_record()]);
i(messages, State) ->
    lists:sum([i(Item, State) || Item <- [messages_ready,
                                          messages_unacknowledged]]);
i(consumers, State) ->
    queue:len(State#q.active_consumers) + queue:len(State#q.blocked_consumers);
i(memory, _) ->
    {memory, M} = process_info(self(), memory),
    M;
i(backing_queue_status, #q{backing_queue_state = BQS, backing_queue = BQ}) ->
    BQ:status(BQS);
i(slave_pids, #q{q = #amqqueue{name = Name}}) ->
    {ok, #amqqueue{slave_pids = SPids}} = rabbit_amqqueue:lookup(Name),
    SPids;
i(mirror_nodes, #q{q = #amqqueue{name = Name}}) ->
    {ok, #amqqueue{mirror_nodes = MNodes}} = rabbit_amqqueue:lookup(Name),
    MNodes;
i(Item, _) ->
    throw({bad_argument, Item}).

consumers(#q{active_consumers = ActiveConsumers,
             blocked_consumers = BlockedConsumers}) ->
    rabbit_misc:queue_fold(
      fun ({ChPid, #consumer{tag = ConsumerTag,
                             ack_required = AckRequired}}, Acc) ->
              [{ChPid, ConsumerTag, AckRequired} | Acc]
      end, [], queue:join(ActiveConsumers, BlockedConsumers)).

emit_stats(State) ->
    emit_stats(State, []).

emit_stats(State, Extra) ->
    rabbit_event:notify(queue_stats, Extra ++ infos(?STATISTICS_KEYS, State)).

emit_consumer_created(ChPid, ConsumerTag, Exclusive, AckRequired) ->
    emit_consumer_event(ChPid, ConsumerTag, Exclusive, AckRequired,
                        consumer_created).

emit_consumer_exists(ChPid, ConsumerTag, Exclusive, AckRequired) ->
    emit_consumer_event(ChPid, ConsumerTag, Exclusive, AckRequired,
                        consumer_exists).

emit_consumer_event(ChPid, ConsumerTag, Exclusive, AckRequired, Type) ->
    rabbit_event:notify(Type,
                        [{consumer_tag, ConsumerTag},
                         {exclusive,    Exclusive},
                         {ack_required, AckRequired},
                         {channel,      ChPid},
                         {queue,        self()}]).

emit_consumer_deleted(ChPid, ConsumerTag) ->
    rabbit_event:notify(consumer_deleted,
                        [{consumer_tag, ConsumerTag},
                         {channel,      ChPid},
                         {queue,        self()}]).

%%----------------------------------------------------------------------------

prioritise_call(Msg, _From, _State) ->
    case Msg of
        info                            -> 9;
        {info, _Items}                  -> 9;
        consumers                       -> 9;
        _                               -> 0
    end.

prioritise_cast(Msg, _State) ->
    case Msg of
        delete_immediately                   -> 8;
        {set_ram_duration_target, _Duration} -> 8;
        {set_maximum_since_use, _Age}        -> 8;
        {ack, _AckTags, _ChPid}              -> 7;
        {reject, _AckTags, _Requeue, _ChPid} -> 7;
        {notify_sent, _ChPid}                -> 7;
        {unblock, _ChPid}                    -> 7;
        {run_backing_queue, _Mod, _Fun}      -> 6;
        _                                    -> 0
    end.

prioritise_info(Msg, #q{q = #amqqueue{exclusive_owner = DownPid}}) ->
    case Msg of
        {'DOWN', _, process, DownPid, _}     -> 8;
        update_ram_duration                  -> 8;
        maybe_expire                         -> 8;
        drop_expired                         -> 8;
        emit_stats                           -> 7;
        sync_timeout                         -> 6;
        _                                    -> 0
    end.

handle_call({init, Recover}, From,
            State = #q{q = #amqqueue{exclusive_owner = none}}) ->
    declare(Recover, From, State);

handle_call({init, Recover}, From,
            State = #q{q = #amqqueue{exclusive_owner = Owner}}) ->
    case rabbit_misc:is_process_alive(Owner) of
        true  -> erlang:monitor(process, Owner),
                 declare(Recover, From, State);
        false -> #q{backing_queue = BQ, backing_queue_state = undefined,
                    q = #amqqueue{name = QName} = Q} = State,
                 gen_server2:reply(From, not_found),
                 case Recover of
                     true -> ok;
                     _    -> rabbit_log:warning(
                               "Queue ~p exclusive owner went away~n", [QName])
                 end,
                 BQS = bq_init(BQ, Q, Recover),
                 %% Rely on terminate to delete the queue.
                 {stop, normal, State#q{backing_queue_state = BQS}}
    end;

handle_call(info, _From, State) ->
    reply(infos(?INFO_KEYS, State), State);

handle_call({info, Items}, _From, State) ->
    try
        reply({ok, infos(Items, State)}, State)
    catch Error -> reply({error, Error}, State)
    end;

handle_call(consumers, _From, State) ->
    reply(consumers(State), State);

handle_call({deliver_immediately, Delivery}, _From, State) ->
    %% Synchronous, "immediate" delivery mode
    %%
    %% FIXME: Is this correct semantics?
    %%
    %% I'm worried in particular about the case where an exchange has
    %% two queues against a particular routing key, and a message is
    %% sent in immediate mode through the binding. In non-immediate
    %% mode, both queues get the message, saving it for later if
    %% there's noone ready to receive it just now. In immediate mode,
    %% should both queues still get the message, somehow, or should
    %% just all ready-to-consume queues get the message, with unready
    %% queues discarding the message?
    %%
    {Delivered, Confirm, State1} = attempt_delivery(Delivery, State),
    reply(Delivered, case Delivered of
                         true  -> maybe_record_confirm_message(Confirm, State1);
                         false -> discard_delivery(Delivery, State1)
                     end);

handle_call({deliver, Delivery}, From, State) ->
    %% Synchronous, "mandatory" delivery mode. Reply asap.
    gen_server2:reply(From, true),
    noreply(deliver_or_enqueue(Delivery, State));

handle_call({notify_down, ChPid}, _From, State) ->
    %% we want to do this synchronously, so that auto_deleted queues
    %% are no longer visible by the time we send a response to the
    %% client.  The queue is ultimately deleted in terminate/2; if we
    %% return stop with a reply, terminate/2 will be called by
    %% gen_server2 *before* the reply is sent.
    case handle_ch_down(ChPid, State) of
        {ok, NewState}   -> reply(ok, NewState);
        {stop, NewState} -> {stop, normal, ok, NewState}
    end;

handle_call({basic_get, ChPid, NoAck}, _From,
            State = #q{q = #amqqueue{name = QName}}) ->
    AckRequired = not NoAck,
    State1 = ensure_expiry_timer(State),
    case fetch(AckRequired, drop_expired_messages(State1)) of
        {empty, State2} ->
            reply(empty, State2);
        {{Message, IsDelivered, AckTag, Remaining}, State2} ->
            State3 =
                case AckRequired of
                    true  -> C = #cr{acktags = ChAckTags} = ch_record(ChPid),
                             true = maybe_store_ch_record(
                                      C#cr{acktags =
                                               sets:add_element(AckTag,
                                                                ChAckTags)}),
                             State2;
                    false -> State2
                end,
            Msg = {QName, self(), AckTag, IsDelivered, Message},
            reply({ok, Remaining, Msg}, State3)
    end;

handle_call({basic_consume, NoAck, ChPid, LimiterPid,
             ConsumerTag, ExclusiveConsume, OkMsg},
            _From, State = #q{exclusive_consumer = ExistingHolder}) ->
    case check_exclusive_access(ExistingHolder, ExclusiveConsume,
                                State) of
        in_use ->
            reply({error, exclusive_consume_unavailable}, State);
        ok ->
            C = #cr{consumer_count = ConsumerCount} = ch_record(ChPid),
            Consumer = #consumer{tag = ConsumerTag,
                                 ack_required = not NoAck},
            true = maybe_store_ch_record(C#cr{consumer_count = ConsumerCount +1,
                                              limiter_pid    = LimiterPid}),
            ok = case ConsumerCount of
                     0 -> rabbit_limiter:register(LimiterPid, self());
                     _ -> ok
                 end,
            ExclusiveConsumer = if ExclusiveConsume -> {ChPid, ConsumerTag};
                                   true             -> ExistingHolder
                                end,
            State1 = State#q{has_had_consumers = true,
                             exclusive_consumer = ExclusiveConsumer},
            ok = maybe_send_reply(ChPid, OkMsg),
            State2 =
                case is_ch_blocked(C) of
                    true  -> State1#q{
                               blocked_consumers =
                                   add_consumer(ChPid, Consumer,
                                                State1#q.blocked_consumers)};
                    false -> run_message_queue(
                               State1#q{
                                 active_consumers =
                                     add_consumer(ChPid, Consumer,
                                                  State1#q.active_consumers)})
                end,
            emit_consumer_created(ChPid, ConsumerTag, ExclusiveConsume,
                                  not NoAck),
            reply(ok, State2)
    end;

handle_call({basic_cancel, ChPid, ConsumerTag, OkMsg}, _From,
            State = #q{exclusive_consumer = Holder}) ->
    case lookup_ch(ChPid) of
        not_found ->
            ok = maybe_send_reply(ChPid, OkMsg),
            reply(ok, State);
        C = #cr{consumer_count = ConsumerCount,
                limiter_pid    = LimiterPid} ->
            C1 = C#cr{consumer_count = ConsumerCount -1},
            maybe_store_ch_record(
              case ConsumerCount of
                  1 -> ok = rabbit_limiter:unregister(LimiterPid, self()),
                       C1#cr{limiter_pid = undefined};
                  _ -> C1
              end),
            emit_consumer_deleted(ChPid, ConsumerTag),
            ok = maybe_send_reply(ChPid, OkMsg),
            NewState =
                State#q{exclusive_consumer = cancel_holder(ChPid,
                                                           ConsumerTag,
                                                           Holder),
                        active_consumers = remove_consumer(
                                             ChPid, ConsumerTag,
                                             State#q.active_consumers),
                        blocked_consumers = remove_consumer(
                                              ChPid, ConsumerTag,
                                              State#q.blocked_consumers)},
            case should_auto_delete(NewState) of
                false -> reply(ok, ensure_expiry_timer(NewState));
                true  -> {stop, normal, ok, NewState}
            end
    end;

handle_call(stat, _From, State) ->
    State1 = #q{backing_queue = BQ, backing_queue_state = BQS,
                active_consumers = ActiveConsumers} =
        drop_expired_messages(ensure_expiry_timer(State)),
    reply({ok, BQ:len(BQS), queue:len(ActiveConsumers)}, State1);

handle_call({delete, IfUnused, IfEmpty}, _From,
            State = #q{backing_queue_state = BQS, backing_queue = BQ}) ->
    IsEmpty = BQ:is_empty(BQS),
    IsUnused = is_unused(State),
    if
        IfEmpty and not(IsEmpty) ->
            reply({error, not_empty}, State);
        IfUnused and not(IsUnused) ->
            reply({error, in_use}, State);
        true ->
            {stop, normal, {ok, BQ:len(BQS)}, State}
    end;

handle_call(purge, _From, State = #q{backing_queue = BQ,
                                     backing_queue_state = BQS}) ->
    {Count, BQS1} = BQ:purge(BQS),
    reply({ok, Count}, State#q{backing_queue_state = BQS1});

handle_call({requeue, AckTags, ChPid}, From, State) ->
    gen_server2:reply(From, ok),
    case lookup_ch(ChPid) of
        not_found ->
            noreply(State);
        C = #cr{acktags = ChAckTags} ->
            ChAckTags1 = subtract_acks(ChAckTags, AckTags),
            maybe_store_ch_record(C#cr{acktags = ChAckTags1}),
            noreply(requeue_and_run(AckTags, State))
    end.

handle_cast({run_backing_queue, Mod, Fun}, State) ->
    noreply(run_backing_queue(Mod, Fun, State));

handle_cast({deliver, Delivery}, State) ->
    %% Asynchronous, non-"mandatory", non-"immediate" deliver mode.
    noreply(deliver_or_enqueue(Delivery, State));

handle_cast({ack, AckTags, ChPid},
            State = #q{backing_queue = BQ, backing_queue_state = BQS}) ->
    case lookup_ch(ChPid) of
        not_found ->
            noreply(State);
        C = #cr{acktags = ChAckTags} ->
            maybe_store_ch_record(C#cr{acktags = subtract_acks(
                                                   ChAckTags, AckTags)}),
            {_Guids, BQS1} = BQ:ack(AckTags, BQS),
            noreply(State#q{backing_queue_state = BQS1})
    end;

handle_cast({reject, AckTags, Requeue, ChPid},
            State = #q{backing_queue       = BQ,
                       backing_queue_state = BQS}) ->
    case lookup_ch(ChPid) of
        not_found ->
            noreply(State);
        C = #cr{acktags = ChAckTags} ->
            ChAckTags1 = subtract_acks(ChAckTags, AckTags),
            maybe_store_ch_record(C#cr{acktags = ChAckTags1}),
            noreply(case Requeue of
                        true  -> requeue_and_run(AckTags, State);
                        false -> {_Guids, BQS1} = BQ:ack(AckTags, BQS),
                                 State#q{backing_queue_state = BQS1}
                    end)
    end;

handle_cast(delete_immediately, State) ->
    {stop, normal, State};

handle_cast({unblock, ChPid}, State) ->
    noreply(
      possibly_unblock(State, ChPid,
                       fun (C) -> C#cr{is_limit_active = false} end));

handle_cast({notify_sent, ChPid}, State) ->
    noreply(
      possibly_unblock(State, ChPid,
                       fun (C = #cr{unsent_message_count = Count}) ->
                               C#cr{unsent_message_count = Count - 1}
                       end));

handle_cast({limit, ChPid, LimiterPid}, State) ->
    noreply(
      possibly_unblock(
        State, ChPid,
        fun (C = #cr{consumer_count = ConsumerCount,
                     limiter_pid = OldLimiterPid,
                     is_limit_active = Limited}) ->
                if ConsumerCount =/= 0 andalso OldLimiterPid == undefined ->
                        ok = rabbit_limiter:register(LimiterPid, self());
                   true ->
                        ok
                end,
                NewLimited = Limited andalso LimiterPid =/= undefined,
                C#cr{limiter_pid = LimiterPid, is_limit_active = NewLimited}
        end));

handle_cast({flush, ChPid}, State) ->
    ok = rabbit_channel:flushed(ChPid, self()),
    noreply(State);

handle_cast({set_ram_duration_target, Duration},
            State = #q{backing_queue = BQ, backing_queue_state = BQS}) ->
    BQS1 = BQ:set_ram_duration_target(Duration, BQS),
    noreply(State#q{backing_queue_state = BQS1});

handle_cast({set_maximum_since_use, Age}, State) ->
    ok = file_handle_cache:set_maximum_since_use(Age),
    noreply(State).

handle_info(maybe_expire, State) ->
    case is_unused(State) of
        true  -> ?LOGDEBUG("Queue lease expired for ~p~n", [State#q.q]),
                 {stop, normal, State};
        false -> noreply(ensure_expiry_timer(State))
    end;

handle_info(drop_expired, State) ->
    noreply(drop_expired_messages(State#q{ttl_timer_ref = undefined}));

handle_info(emit_stats, State = #q{stats_timer = StatsTimer}) ->
    %% Do not invoke noreply as it would see no timer and create a new one.
    emit_stats(State),
    State1 = State#q{stats_timer = rabbit_event:reset_stats_timer(StatsTimer)},
    assert_invariant(State1),
    {noreply, State1, hibernate};
<<<<<<< HEAD
=======

handle_cast(force_event_refresh, State = #q{exclusive_consumer = Exclusive}) ->
    rabbit_event:notify(queue_exists, infos(?CREATION_EVENT_KEYS, State)),
    case Exclusive of
        none -> [emit_consumer_exists(Ch, CTag, false, AckRequired) ||
                    {Ch, CTag, AckRequired} <- consumers(State)];
        _    -> [emit_consumer_exists(Ch, CTag, true, AckRequired) ||
                    {Ch, CTag, AckRequired} <- consumers(State),
                    Exclusive = {Ch, CTag}]
    end,
    noreply(State).
>>>>>>> 7bc13caf

handle_info({'DOWN', _MonitorRef, process, DownPid, _Reason},
            State = #q{q = #amqqueue{exclusive_owner = DownPid}}) ->
    %% Exclusively owned queues must disappear with their owner.  In
    %% the case of clean shutdown we delete the queue synchronously in
    %% the reader - although not required by the spec this seems to
    %% match what people expect (see bug 21824). However we need this
    %% monitor-and-async- delete in case the connection goes away
    %% unexpectedly.
    {stop, normal, State};
handle_info({'DOWN', _MonitorRef, process, DownPid, _Reason}, State) ->
    case handle_ch_down(DownPid, State) of
        {ok, NewState}   -> noreply(NewState);
        {stop, NewState} -> {stop, normal, NewState}
    end;

handle_info(update_ram_duration, State = #q{backing_queue = BQ,
                                            backing_queue_state = BQS}) ->
    {RamDuration, BQS1} = BQ:ram_duration(BQS),
    DesiredDuration =
        rabbit_memory_monitor:report_ram_duration(self(), RamDuration),
    BQS2 = BQ:set_ram_duration_target(DesiredDuration, BQS1),
    noreply(State#q{rate_timer_ref = just_measured,
                    backing_queue_state = BQS2});

handle_info(sync_timeout, State) ->
    noreply(backing_queue_timeout(State#q{sync_timer_ref = undefined}));

handle_info(timeout, State) ->
    noreply(backing_queue_timeout(State));

handle_info({'EXIT', _Pid, Reason}, State) ->
    {stop, Reason, State};

handle_info(Info, State) ->
    ?LOGDEBUG("Info in queue: ~p~n", [Info]),
    {stop, {unhandled_info, Info}, State}.

handle_pre_hibernate(State = #q{backing_queue_state = undefined}) ->
    {hibernate, State};
handle_pre_hibernate(State = #q{backing_queue = BQ,
                                backing_queue_state = BQS,
                                stats_timer = StatsTimer}) ->
    {RamDuration, BQS1} = BQ:ram_duration(BQS),
    DesiredDuration =
        rabbit_memory_monitor:report_ram_duration(self(), RamDuration),
    BQS2 = BQ:set_ram_duration_target(DesiredDuration, BQS1),
    BQS3 = BQ:handle_pre_hibernate(BQS2),
    rabbit_event:if_enabled(
      StatsTimer,
      fun () -> emit_stats(State, [{idle_since, now()}]) end),
    State1 = State#q{stats_timer = rabbit_event:stop_stats_timer(StatsTimer),
                     backing_queue_state = BQS3},
    {hibernate, stop_rate_timer(State1)}.

format_message_queue(Opt, MQ) -> rabbit_misc:format_message_queue(Opt, MQ).<|MERGE_RESOLUTION|>--- conflicted
+++ resolved
@@ -1093,26 +1093,7 @@
 
 handle_cast({set_maximum_since_use, Age}, State) ->
     ok = file_handle_cache:set_maximum_since_use(Age),
-    noreply(State).
-
-handle_info(maybe_expire, State) ->
-    case is_unused(State) of
-        true  -> ?LOGDEBUG("Queue lease expired for ~p~n", [State#q.q]),
-                 {stop, normal, State};
-        false -> noreply(ensure_expiry_timer(State))
-    end;
-
-handle_info(drop_expired, State) ->
-    noreply(drop_expired_messages(State#q{ttl_timer_ref = undefined}));
-
-handle_info(emit_stats, State = #q{stats_timer = StatsTimer}) ->
-    %% Do not invoke noreply as it would see no timer and create a new one.
-    emit_stats(State),
-    State1 = State#q{stats_timer = rabbit_event:reset_stats_timer(StatsTimer)},
-    assert_invariant(State1),
-    {noreply, State1, hibernate};
-<<<<<<< HEAD
-=======
+    noreply(State);
 
 handle_cast(force_event_refresh, State = #q{exclusive_consumer = Exclusive}) ->
     rabbit_event:notify(queue_exists, infos(?CREATION_EVENT_KEYS, State)),
@@ -1124,7 +1105,23 @@
                     Exclusive = {Ch, CTag}]
     end,
     noreply(State).
->>>>>>> 7bc13caf
+
+handle_info(maybe_expire, State) ->
+    case is_unused(State) of
+        true  -> ?LOGDEBUG("Queue lease expired for ~p~n", [State#q.q]),
+                 {stop, normal, State};
+        false -> noreply(ensure_expiry_timer(State))
+    end;
+
+handle_info(drop_expired, State) ->
+    noreply(drop_expired_messages(State#q{ttl_timer_ref = undefined}));
+
+handle_info(emit_stats, State = #q{stats_timer = StatsTimer}) ->
+    %% Do not invoke noreply as it would see no timer and create a new one.
+    emit_stats(State),
+    State1 = State#q{stats_timer = rabbit_event:reset_stats_timer(StatsTimer)},
+    assert_invariant(State1),
+    {noreply, State1, hibernate};
 
 handle_info({'DOWN', _MonitorRef, process, DownPid, _Reason},
             State = #q{q = #amqqueue{exclusive_owner = DownPid}}) ->
