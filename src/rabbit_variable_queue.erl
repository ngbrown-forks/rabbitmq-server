%% The contents of this file are subject to the Mozilla Public License
%% Version 1.1 (the "License"); you may not use this file except in
%% compliance with the License. You may obtain a copy of the License
%% at http://www.mozilla.org/MPL/
%%
%% Software distributed under the License is distributed on an "AS IS"
%% basis, WITHOUT WARRANTY OF ANY KIND, either express or implied. See
%% the License for the specific language governing rights and
%% limitations under the License.
%%
%% The Original Code is RabbitMQ.
%%
%% The Initial Developer of the Original Code is VMware, Inc.
%% Copyright (c) 2007-2012 VMware, Inc.  All rights reserved.
%%

-module(rabbit_variable_queue).

-export([init/3, terminate/2, delete_and_terminate/2, purge/1,
         publish/5, publish_delivered/4, discard/3, drain_confirmed/1,
         dropwhile/2, fetchwhile/4,
         fetch/2, drop/2, ack/2, requeue/2, ackfold/4, fold/3, len/1,
         is_empty/1, depth/1, set_ram_duration_target/2, ram_duration/1,
         needs_timeout/1, timeout/1, handle_pre_hibernate/1, status/1, invoke/3,
         is_duplicate/2, multiple_routing_keys/0]).

-export([start/1, stop/0]).

%% exported for testing only
-export([start_msg_store/2, stop_msg_store/0, init/5]).

%%----------------------------------------------------------------------------
%% Definitions:

%% alpha: this is a message where both the message itself, and its
%%        position within the queue are held in RAM
%%
%% beta: this is a message where the message itself is only held on
%%        disk, but its position within the queue is held in RAM.
%%
%% gamma: this is a message where the message itself is only held on
%%        disk, but its position is both in RAM and on disk.
%%
%% delta: this is a collection of messages, represented by a single
%%        term, where the messages and their position are only held on
%%        disk.
%%
%% Note that for persistent messages, the message and its position
%% within the queue are always held on disk, *in addition* to being in
%% one of the above classifications.
%%
%% Also note that within this code, the term gamma seldom
%% appears. It's frequently the case that gammas are defined by betas
%% who have had their queue position recorded on disk.
%%
%% In general, messages move q1 -> q2 -> delta -> q3 -> q4, though
%% many of these steps are frequently skipped. q1 and q4 only hold
%% alphas, q2 and q3 hold both betas and gammas. When a message
%% arrives, its classification is determined. It is then added to the
%% rightmost appropriate queue.
%%
%% If a new message is determined to be a beta or gamma, q1 is
%% empty. If a new message is determined to be a delta, q1 and q2 are
%% empty (and actually q4 too).
%%
%% When removing messages from a queue, if q4 is empty then q3 is read
%% directly. If q3 becomes empty then the next segment's worth of
%% messages from delta are read into q3, reducing the size of
%% delta. If the queue is non empty, either q4 or q3 contain
%% entries. It is never permitted for delta to hold all the messages
%% in the queue.
%%
%% The duration indicated to us by the memory_monitor is used to
%% calculate, given our current ingress and egress rates, how many
%% messages we should hold in RAM (i.e. as alphas). We track the
%% ingress and egress rates for both messages and pending acks and
%% rates for both are considered when calculating the number of
%% messages to hold in RAM. When we need to push alphas to betas or
%% betas to gammas, we favour writing out messages that are further
%% from the head of the queue. This minimises writes to disk, as the
%% messages closer to the tail of the queue stay in the queue for
%% longer, thus do not need to be replaced as quickly by sending other
%% messages to disk.
%%
%% Whilst messages are pushed to disk and forgotten from RAM as soon
%% as requested by a new setting of the queue RAM duration, the
%% inverse is not true: we only load messages back into RAM as
%% demanded as the queue is read from. Thus only publishes to the
%% queue will take up available spare capacity.
%%
%% When we report our duration to the memory monitor, we calculate
%% average ingress and egress rates over the last two samples, and
%% then calculate our duration based on the sum of the ingress and
%% egress rates. More than two samples could be used, but it's a
%% balance between responding quickly enough to changes in
%% producers/consumers versus ignoring temporary blips. The problem
%% with temporary blips is that with just a few queues, they can have
%% substantial impact on the calculation of the average duration and
%% hence cause unnecessary I/O. Another alternative is to increase the
%% amqqueue_process:RAM_DURATION_UPDATE_PERIOD to beyond 5
%% seconds. However, that then runs the risk of being too slow to
%% inform the memory monitor of changes. Thus a 5 second interval,
%% plus a rolling average over the last two samples seems to work
%% well in practice.
%%
%% The sum of the ingress and egress rates is used because the egress
%% rate alone is not sufficient. Adding in the ingress rate means that
%% queues which are being flooded by messages are given more memory,
%% resulting in them being able to process the messages faster (by
%% doing less I/O, or at least deferring it) and thus helping keep
%% their mailboxes empty and thus the queue as a whole is more
%% responsive. If such a queue also has fast but previously idle
%% consumers, the consumer can then start to be driven as fast as it
%% can go, whereas if only egress rate was being used, the incoming
%% messages may have to be written to disk and then read back in,
%% resulting in the hard disk being a bottleneck in driving the
%% consumers. Generally, we want to give Rabbit every chance of
%% getting rid of messages as fast as possible and remaining
%% responsive, and using only the egress rate impacts that goal.
%%
%% Once the queue has more alphas than the target_ram_count, the
%% surplus must be converted to betas, if not gammas, if not rolled
%% into delta. The conditions under which these transitions occur
%% reflect the conflicting goals of minimising RAM cost per msg, and
%% minimising CPU cost per msg. Once the msg has become a beta, its
%% payload is no longer in RAM, thus a read from the msg_store must
%% occur before the msg can be delivered, but the RAM cost of a beta
%% is the same as a gamma, so converting a beta to gamma will not free
%% up any further RAM. To reduce the RAM cost further, the gamma must
%% be rolled into delta. Whilst recovering a beta or a gamma to an
%% alpha requires only one disk read (from the msg_store), recovering
%% a msg from within delta will require two reads (queue_index and
%% then msg_store). But delta has a near-0 per-msg RAM cost. So the
%% conflict is between using delta more, which will free up more
%% memory, but require additional CPU and disk ops, versus using delta
%% less and gammas and betas more, which will cost more memory, but
%% require fewer disk ops and less CPU overhead.
%%
%% In the case of a persistent msg published to a durable queue, the
%% msg is immediately written to the msg_store and queue_index. If
%% then additionally converted from an alpha, it'll immediately go to
%% a gamma (as it's already in queue_index), and cannot exist as a
%% beta. Thus a durable queue with a mixture of persistent and
%% transient msgs in it which has more messages than permitted by the
%% target_ram_count may contain an interspersed mixture of betas and
%% gammas in q2 and q3.
%%
%% There is then a ratio that controls how many betas and gammas there
%% can be. This is based on the target_ram_count and thus expresses
%% the fact that as the number of permitted alphas in the queue falls,
%% so should the number of betas and gammas fall (i.e. delta
%% grows). If q2 and q3 contain more than the permitted number of
%% betas and gammas, then the surplus are forcibly converted to gammas
%% (as necessary) and then rolled into delta. The ratio is that
%% delta/(betas+gammas+delta) equals
%% (betas+gammas+delta)/(target_ram_count+betas+gammas+delta). I.e. as
%% the target_ram_count shrinks to 0, so must betas and gammas.
%%
%% The conversion of betas to gammas is done in batches of exactly
%% ?IO_BATCH_SIZE. This value should not be too small, otherwise the
%% frequent operations on the queues of q2 and q3 will not be
%% effectively amortised (switching the direction of queue access
%% defeats amortisation), nor should it be too big, otherwise
%% converting a batch stalls the queue for too long. Therefore, it
%% must be just right.
%%
%% The conversion from alphas to betas is also chunked, but only to
%% ensure no more than ?IO_BATCH_SIZE alphas are converted to betas at
%% any one time. This further smooths the effects of changes to the
%% target_ram_count and ensures the queue remains responsive
%% even when there is a large amount of IO work to do. The
%% timeout callback is utilised to ensure that conversions are
%% done as promptly as possible whilst ensuring the queue remains
%% responsive.
%%
%% In the queue we keep track of both messages that are pending
%% delivery and messages that are pending acks. In the event of a
%% queue purge, we only need to load qi segments if the queue has
%% elements in deltas (i.e. it came under significant memory
%% pressure). In the event of a queue deletion, in addition to the
%% preceding, by keeping track of pending acks in RAM, we do not need
%% to search through qi segments looking for messages that are yet to
%% be acknowledged.
%%
%% Pending acks are recorded in memory by storing the message itself.
%% If the message has been sent to disk, we do not store the message
%% content. During memory reduction, pending acks containing message
%% content have that content removed and the corresponding messages
%% are pushed out to disk.
%%
%% Messages from pending acks are returned to q4, q3 and delta during
%% requeue, based on the limits of seq_id contained in each. Requeued
%% messages retain their original seq_id, maintaining order
%% when requeued.
%%
%% The order in which alphas are pushed to betas and pending acks
%% are pushed to disk is determined dynamically. We always prefer to
%% push messages for the source (alphas or acks) that is growing the
%% fastest (with growth measured as avg. ingress - avg. egress). In
%% each round of memory reduction a chunk of messages at most
%% ?IO_BATCH_SIZE in size is allocated to be pushed to disk. The
%% fastest growing source will be reduced by as much of this chunk as
%% possible. If there is any remaining allocation in the chunk after
%% the first source has been reduced to zero, the second source will
%% be reduced by as much of the remaining chunk as possible.
%%
%% Notes on Clean Shutdown
%% (This documents behaviour in variable_queue, queue_index and
%% msg_store.)
%%
%% In order to try to achieve as fast a start-up as possible, if a
%% clean shutdown occurs, we try to save out state to disk to reduce
%% work on startup. In the msg_store this takes the form of the
%% index_module's state, plus the file_summary ets table, and client
%% refs. In the VQ, this takes the form of the count of persistent
%% messages in the queue and references into the msg_stores. The
%% queue_index adds to these terms the details of its segments and
%% stores the terms in the queue directory.
%%
%% Two message stores are used. One is created for persistent messages
%% to durable queues that must survive restarts, and the other is used
%% for all other messages that just happen to need to be written to
%% disk. On start up we can therefore nuke the transient message
%% store, and be sure that the messages in the persistent store are
%% all that we need.
%%
%% The references to the msg_stores are there so that the msg_store
%% knows to only trust its saved state if all of the queues it was
%% previously talking to come up cleanly. Likewise, the queues
%% themselves (esp queue_index) skips work in init if all the queues
%% and msg_store were shutdown cleanly. This gives both good speed
%% improvements and also robustness so that if anything possibly went
%% wrong in shutdown (or there was subsequent manual tampering), all
%% messages and queues that can be recovered are recovered, safely.
%%
%% To delete transient messages lazily, the variable_queue, on
%% startup, stores the next_seq_id reported by the queue_index as the
%% transient_threshold. From that point on, whenever it's reading a
%% message off disk via the queue_index, if the seq_id is below this
%% threshold and the message is transient then it drops the message
%% (the message itself won't exist on disk because it would have been
%% stored in the transient msg_store which would have had its saved
%% state nuked on startup). This avoids the expensive operation of
%% scanning the entire queue on startup in order to delete transient
%% messages that were only pushed to disk to save memory.
%%
%%----------------------------------------------------------------------------

-behaviour(rabbit_backing_queue).

-record(vqstate,
        { q1,
          q2,
          delta,
          q3,
          q4,
          next_seq_id,
          ram_pending_ack,
          disk_pending_ack,
          index_state,
          msg_store_clients,
          durable,
          transient_threshold,

          async_callback,

          len,
          persistent_count,

          target_ram_count,
          ram_msg_count,
          ram_msg_count_prev,
          ram_ack_count_prev,
          out_counter,
          in_counter,
          rates,
          msgs_on_disk,
          msg_indices_on_disk,
          unconfirmed,
          confirmed,
          ack_out_counter,
          ack_in_counter,
          ack_rates
        }).

-record(rates, { egress, ingress, avg_egress, avg_ingress, timestamp }).

-record(msg_status,
        { seq_id,
          msg_id,
          msg,
          is_persistent,
          is_delivered,
          msg_on_disk,
          index_on_disk,
          msg_props
        }).

-record(delta,
        { start_seq_id, %% start_seq_id is inclusive
          count,
          end_seq_id    %% end_seq_id is exclusive
        }).

%% When we discover, on publish, that we should write some indices to
%% disk for some betas, the IO_BATCH_SIZE sets the number of betas
%% that we must be due to write indices for before we do any work at
%% all. This is both a minimum and a maximum - we don't write fewer
%% than IO_BATCH_SIZE indices out in one go, and we don't write more -
%% we can always come back on the next publish to do more.
-define(IO_BATCH_SIZE, 64).
-define(PERSISTENT_MSG_STORE, msg_store_persistent).
-define(TRANSIENT_MSG_STORE,  msg_store_transient).
-define(QUEUE, lqueue).

-include("rabbit.hrl").

%%----------------------------------------------------------------------------

-rabbit_upgrade({multiple_routing_keys, local, []}).

-ifdef(use_specs).

-type(timestamp() :: {non_neg_integer(), non_neg_integer(), non_neg_integer()}).
-type(seq_id()  :: non_neg_integer()).

-type(rates() :: #rates { egress      :: {timestamp(), non_neg_integer()},
                          ingress     :: {timestamp(), non_neg_integer()},
                          avg_egress  :: float(),
                          avg_ingress :: float(),
                          timestamp   :: timestamp() }).

-type(delta() :: #delta { start_seq_id :: non_neg_integer(),
                          count        :: non_neg_integer(),
                          end_seq_id   :: non_neg_integer() }).

%% The compiler (rightfully) complains that ack() and state() are
%% unused. For this reason we duplicate a -spec from
%% rabbit_backing_queue with the only intent being to remove
%% warnings. The problem here is that we can't parameterise the BQ
%% behaviour by these two types as we would like to. We still leave
%% these here for documentation purposes.
-type(ack() :: seq_id()).
-type(state() :: #vqstate {
             q1                    :: ?QUEUE:?QUEUE(),
             q2                    :: ?QUEUE:?QUEUE(),
             delta                 :: delta(),
             q3                    :: ?QUEUE:?QUEUE(),
             q4                    :: ?QUEUE:?QUEUE(),
             next_seq_id           :: seq_id(),
             ram_pending_ack       :: gb_tree(),
             disk_pending_ack      :: gb_tree(),
             index_state           :: any(),
             msg_store_clients     :: 'undefined' | {{any(), binary()},
                                                    {any(), binary()}},
             durable               :: boolean(),
             transient_threshold   :: non_neg_integer(),

             async_callback        :: rabbit_backing_queue:async_callback(),

             len                   :: non_neg_integer(),
             persistent_count      :: non_neg_integer(),

             target_ram_count      :: non_neg_integer() | 'infinity',
             ram_msg_count         :: non_neg_integer(),
             ram_msg_count_prev    :: non_neg_integer(),
             out_counter           :: non_neg_integer(),
             in_counter            :: non_neg_integer(),
             rates                 :: rates(),
             msgs_on_disk          :: gb_set(),
             msg_indices_on_disk   :: gb_set(),
             unconfirmed           :: gb_set(),
             confirmed             :: gb_set(),
             ack_out_counter       :: non_neg_integer(),
             ack_in_counter        :: non_neg_integer(),
             ack_rates             :: rates() }).
%% Duplicated from rabbit_backing_queue
-spec(ack/2 :: ([ack()], state()) -> {[rabbit_guid:guid()], state()}).

-spec(multiple_routing_keys/0 :: () -> 'ok').

-endif.

-define(BLANK_DELTA, #delta { start_seq_id = undefined,
                              count        = 0,
                              end_seq_id   = undefined }).
-define(BLANK_DELTA_PATTERN(Z), #delta { start_seq_id = Z,
                                         count        = 0,
                                         end_seq_id   = Z }).

%%----------------------------------------------------------------------------
%% Public API
%%----------------------------------------------------------------------------

start(DurableQueues) ->
    {AllTerms, StartFunState} = rabbit_queue_index:recover(DurableQueues),
    start_msg_store(
      [Ref || Terms <- AllTerms,
              begin
                  Ref = proplists:get_value(persistent_ref, Terms),
                  Ref =/= undefined
              end],
      StartFunState).

stop() -> stop_msg_store().

start_msg_store(Refs, StartFunState) ->
    ok = rabbit_sup:start_child(?TRANSIENT_MSG_STORE, rabbit_msg_store,
                                [?TRANSIENT_MSG_STORE, rabbit_mnesia:dir(),
                                 undefined,  {fun (ok) -> finished end, ok}]),
    ok = rabbit_sup:start_child(?PERSISTENT_MSG_STORE, rabbit_msg_store,
                                [?PERSISTENT_MSG_STORE, rabbit_mnesia:dir(),
                                 Refs, StartFunState]).

stop_msg_store() ->
    ok = rabbit_sup:stop_child(?PERSISTENT_MSG_STORE),
    ok = rabbit_sup:stop_child(?TRANSIENT_MSG_STORE).

init(Queue, Recover, AsyncCallback) ->
    init(Queue, Recover, AsyncCallback,
         fun (MsgIds, ActionTaken) ->
                 msgs_written_to_disk(AsyncCallback, MsgIds, ActionTaken)
         end,
         fun (MsgIds) -> msg_indices_written_to_disk(AsyncCallback, MsgIds) end).

init(#amqqueue { name = QueueName, durable = IsDurable }, false,
     AsyncCallback, MsgOnDiskFun, MsgIdxOnDiskFun) ->
    IndexState = rabbit_queue_index:init(QueueName, MsgIdxOnDiskFun),
    init(IsDurable, IndexState, 0, [], AsyncCallback,
         case IsDurable of
             true  -> msg_store_client_init(?PERSISTENT_MSG_STORE,
                                            MsgOnDiskFun, AsyncCallback);
             false -> undefined
         end,
         msg_store_client_init(?TRANSIENT_MSG_STORE, undefined, AsyncCallback));

init(#amqqueue { name = QueueName, durable = true }, true,
     AsyncCallback, MsgOnDiskFun, MsgIdxOnDiskFun) ->
    Terms = rabbit_queue_index:shutdown_terms(QueueName),
    {PRef, Terms1} =
        case proplists:get_value(persistent_ref, Terms) of
            undefined -> {rabbit_guid:gen(), []};
            PRef1     -> {PRef1, Terms}
        end,
    PersistentClient = msg_store_client_init(?PERSISTENT_MSG_STORE, PRef,
                                             MsgOnDiskFun, AsyncCallback),
    TransientClient  = msg_store_client_init(?TRANSIENT_MSG_STORE,
                                             undefined, AsyncCallback),
    {DeltaCount, IndexState} =
        rabbit_queue_index:recover(
          QueueName, Terms1,
          rabbit_msg_store:successfully_recovered_state(?PERSISTENT_MSG_STORE),
          fun (MsgId) ->
                  rabbit_msg_store:contains(MsgId, PersistentClient)
          end,
          MsgIdxOnDiskFun),
    init(true, IndexState, DeltaCount, Terms1, AsyncCallback,
         PersistentClient, TransientClient).

terminate(_Reason, State) ->
    State1 = #vqstate { persistent_count  = PCount,
                        index_state       = IndexState,
                        msg_store_clients = {MSCStateP, MSCStateT} } =
        purge_pending_ack(true, State),
    PRef = case MSCStateP of
               undefined -> undefined;
               _         -> ok = rabbit_msg_store:client_terminate(MSCStateP),
                            rabbit_msg_store:client_ref(MSCStateP)
           end,
    ok = rabbit_msg_store:client_delete_and_terminate(MSCStateT),
    Terms = [{persistent_ref, PRef}, {persistent_count, PCount}],
    a(State1 #vqstate { index_state       = rabbit_queue_index:terminate(
                                              Terms, IndexState),
                        msg_store_clients = undefined }).

%% the only difference between purge and delete is that delete also
%% needs to delete everything that's been delivered and not ack'd.
delete_and_terminate(_Reason, State) ->
    %% TODO: there is no need to interact with qi at all - which we do
    %% as part of 'purge' and 'purge_pending_ack', other than
    %% deleting it.
    {_PurgeCount, State1} = purge(State),
    State2 = #vqstate { index_state         = IndexState,
                        msg_store_clients   = {MSCStateP, MSCStateT} } =
        purge_pending_ack(false, State1),
    IndexState1 = rabbit_queue_index:delete_and_terminate(IndexState),
    case MSCStateP of
        undefined -> ok;
        _         -> rabbit_msg_store:client_delete_and_terminate(MSCStateP)
    end,
    rabbit_msg_store:client_delete_and_terminate(MSCStateT),
    a(State2 #vqstate { index_state       = IndexState1,
                        msg_store_clients = undefined }).

purge(State = #vqstate { q4                = Q4,
                         index_state       = IndexState,
                         msg_store_clients = MSCState,
                         len               = Len,
                         persistent_count  = PCount }) ->
    %% TODO: when there are no pending acks, which is a common case,
    %% we could simply wipe the qi instead of issuing delivers and
    %% acks for all the messages.
    {LensByStore, IndexState1} = remove_queue_entries(
                                   fun ?QUEUE:foldl/3, Q4,
                                   orddict:new(), IndexState, MSCState),
    {LensByStore1, State1 = #vqstate { q1                = Q1,
                                       index_state       = IndexState2,
                                       msg_store_clients = MSCState1 }} =
        purge_betas_and_deltas(LensByStore,
                               State #vqstate { q4          = ?QUEUE:new(),
                                                index_state = IndexState1 }),
    {LensByStore2, IndexState3} = remove_queue_entries(
                                    fun ?QUEUE:foldl/3, Q1,
                                    LensByStore1, IndexState2, MSCState1),
    PCount1 = PCount - find_persistent_count(LensByStore2),
    {Len, a(State1 #vqstate { q1                = ?QUEUE:new(),
                              index_state       = IndexState3,
                              len               = 0,
                              ram_msg_count     = 0,
                              persistent_count  = PCount1 })}.

publish(Msg = #basic_message { is_persistent = IsPersistent, id = MsgId },
        MsgProps = #message_properties { needs_confirming = NeedsConfirming },
        IsDelivered, _ChPid, State = #vqstate { q1 = Q1, q3 = Q3, q4 = Q4,
                                                next_seq_id      = SeqId,
                                                len              = Len,
                                                in_counter       = InCount,
                                                persistent_count = PCount,
                                                durable          = IsDurable,
                                                unconfirmed      = UC }) ->
    IsPersistent1 = IsDurable andalso IsPersistent,
    MsgStatus = msg_status(IsPersistent1, IsDelivered, SeqId, Msg, MsgProps),
    {MsgStatus1, State1} = maybe_write_to_disk(false, false, MsgStatus, State),
    State2 = case ?QUEUE:is_empty(Q3) of
                 false -> State1 #vqstate { q1 = ?QUEUE:in(m(MsgStatus1), Q1) };
                 true  -> State1 #vqstate { q4 = ?QUEUE:in(m(MsgStatus1), Q4) }
             end,
    PCount1 = PCount + one_if(IsPersistent1),
    UC1 = gb_sets_maybe_insert(NeedsConfirming, MsgId, UC),
    a(reduce_memory_use(
        inc_ram_msg_count(State2 #vqstate { next_seq_id      = SeqId   + 1,
                                            len              = Len     + 1,
                                            in_counter       = InCount + 1,
                                            persistent_count = PCount1,
                                            unconfirmed      = UC1 }))).

publish_delivered(Msg = #basic_message { is_persistent = IsPersistent,
                                         id = MsgId },
                  MsgProps = #message_properties {
                    needs_confirming = NeedsConfirming },
                  _ChPid, State = #vqstate { len              = 0,
                                             next_seq_id      = SeqId,
                                             out_counter      = OutCount,
                                             in_counter       = InCount,
                                             persistent_count = PCount,
                                             durable          = IsDurable,
                                             unconfirmed      = UC }) ->
    IsPersistent1 = IsDurable andalso IsPersistent,
    MsgStatus = msg_status(IsPersistent1, true, SeqId, Msg, MsgProps),
    {MsgStatus1, State1} = maybe_write_to_disk(false, false, MsgStatus, State),
    State2 = record_pending_ack(m(MsgStatus1), State1),
    PCount1 = PCount + one_if(IsPersistent1),
    UC1 = gb_sets_maybe_insert(NeedsConfirming, MsgId, UC),
    {SeqId, a(reduce_memory_use(
                State2 #vqstate { next_seq_id      = SeqId    + 1,
                                  out_counter      = OutCount + 1,
                                  in_counter       = InCount  + 1,
                                  persistent_count = PCount1,
                                  unconfirmed      = UC1 }))}.

discard(_MsgId, _ChPid, State) -> State.

drain_confirmed(State = #vqstate { confirmed = C }) ->
    case gb_sets:is_empty(C) of
        true  -> {[], State}; %% common case
        false -> {gb_sets:to_list(C), State #vqstate {
                                        confirmed = gb_sets:new() }}
    end.

dropwhile(Pred, State) ->
    case queue_out(State) of
        {empty, State1} ->
            {undefined, a(State1)};
        {{value, MsgStatus = #msg_status { msg_props = MsgProps }}, State1} ->
            case Pred(MsgProps) of
                true  -> {_, State2} = remove(false, MsgStatus, State1),
                         dropwhile(Pred, State2);
                false -> {MsgProps, a(in_r(MsgStatus, State1))}
            end
    end.

fetchwhile(Pred, Fun, Acc, State) ->
    case queue_out(State) of
        {empty, State1} ->
            {undefined, Acc, a(State1)};
        {{value, MsgStatus = #msg_status { msg_props = MsgProps }}, State1} ->
            case Pred(MsgProps) of
                true  -> {Msg, State2} = read_msg(MsgStatus, State1),
                         {AckTag, State3} = remove(true, MsgStatus, State2),
                         fetchwhile(Pred, Fun, Fun(Msg, AckTag, Acc), State3);
                false -> {MsgProps, Acc, a(in_r(MsgStatus, State1))}
            end
    end.

fetch(AckRequired, State) ->
    case queue_out(State) of
        {empty, State1} ->
            {empty, a(State1)};
        {{value, MsgStatus}, State1} ->
            %% it is possible that the message wasn't read from disk
            %% at this point, so read it in.
            {Msg, State2} = read_msg(MsgStatus, State1),
            {AckTag, State3} = remove(AckRequired, MsgStatus, State2),
            {{Msg, MsgStatus#msg_status.is_delivered, AckTag}, a(State3)}
    end.

drop(AckRequired, State) ->
    case queue_out(State) of
        {empty, State1} ->
            {empty, a(State1)};
        {{value, MsgStatus}, State1} ->
            {AckTag, State2} = remove(AckRequired, MsgStatus, State1),
            {{MsgStatus#msg_status.msg_id, AckTag}, a(State2)}
    end.

ack([], State) ->
    {[], State};
ack(AckTags, State) ->
    {{IndexOnDiskSeqIds, MsgIdsByStore, AllMsgIds},
     State1 = #vqstate { index_state       = IndexState,
                         msg_store_clients = MSCState,
                         persistent_count  = PCount,
                         ack_out_counter   = AckOutCount }} =
        lists:foldl(
          fun (SeqId, {Acc, State2}) ->
                  {MsgStatus, State3} = remove_pending_ack(SeqId, State2),
                  {accumulate_ack(MsgStatus, Acc), State3}
          end, {accumulate_ack_init(), State}, AckTags),
    IndexState1 = rabbit_queue_index:ack(IndexOnDiskSeqIds, IndexState),
    [ok = msg_store_remove(MSCState, IsPersistent, MsgIds)
     || {IsPersistent, MsgIds} <- orddict:to_list(MsgIdsByStore)],
    PCount1 = PCount - find_persistent_count(sum_msg_ids_by_store_to_len(
                                               orddict:new(), MsgIdsByStore)),
    {lists:reverse(AllMsgIds),
     a(State1 #vqstate { index_state      = IndexState1,
                         persistent_count = PCount1,
                         ack_out_counter  = AckOutCount + length(AckTags) })}.

requeue(AckTags, #vqstate { delta      = Delta,
                            q3         = Q3,
                            q4         = Q4,
                            in_counter = InCounter,
                            len        = Len } = State) ->
    {SeqIds,  Q4a, MsgIds,  State1} = queue_merge(lists:sort(AckTags), Q4, [],
                                                  beta_limit(Q3),
                                                  fun publish_alpha/2, State),
    {SeqIds1, Q3a, MsgIds1, State2} = queue_merge(SeqIds, Q3, MsgIds,
                                                  delta_limit(Delta),
                                                  fun publish_beta/2, State1),
    {Delta1, MsgIds2, State3}       = delta_merge(SeqIds1, Delta, MsgIds1,
                                                  State2),
    MsgCount = length(MsgIds2),
    {MsgIds2, a(reduce_memory_use(
                  State3 #vqstate { delta      = Delta1,
                                    q3         = Q3a,
                                    q4         = Q4a,
                                    in_counter = InCounter + MsgCount,
                                    len        = Len + MsgCount }))}.

ackfold(MsgFun, Acc, State, AckTags) ->
    {AccN, StateN} =
        lists:foldl(fun(SeqId, {Acc0, State0}) ->
                            MsgStatus = lookup_pending_ack(SeqId, State0),
                            {Msg, State1} = read_msg(MsgStatus, State0),
                            {MsgFun(Msg, SeqId, Acc0), State1}
                    end, {Acc, State}, AckTags),
    {AccN, a(StateN)}.

fold(Fun, Acc, State) -> ifold(Fun, Acc, iterator(State), State).

len(#vqstate { len = Len }) -> Len.

is_empty(State) -> 0 == len(State).

depth(State = #vqstate { ram_pending_ack = RPA, disk_pending_ack = DPA }) ->
    len(State) + gb_trees:size(RPA) + gb_trees:size(DPA).

set_ram_duration_target(
  DurationTarget, State = #vqstate {
                    rates     = #rates { avg_egress  = AvgEgressRate,
                                         avg_ingress = AvgIngressRate },
                    ack_rates = #rates { avg_egress  = AvgAckEgressRate,
                                         avg_ingress = AvgAckIngressRate },
                    target_ram_count = TargetRamCount }) ->
    Rate =
        AvgEgressRate + AvgIngressRate + AvgAckEgressRate + AvgAckIngressRate,
    TargetRamCount1 =
        case DurationTarget of
            infinity  -> infinity;
            _         -> trunc(DurationTarget * Rate) %% msgs = sec * msgs/sec
        end,
    State1 = State #vqstate { target_ram_count = TargetRamCount1 },
    a(case TargetRamCount1 == infinity orelse
          (TargetRamCount =/= infinity andalso
           TargetRamCount1 >= TargetRamCount) of
          true  -> State1;
          false -> reduce_memory_use(State1)
      end).

ram_duration(State = #vqstate {
               rates              = #rates { timestamp = Timestamp,
                                             egress    = Egress,
                                             ingress   = Ingress } = Rates,
               ack_rates          = #rates { timestamp = AckTimestamp,
                                             egress    = AckEgress,
                                             ingress   = AckIngress } = ARates,
               in_counter         = InCount,
               out_counter        = OutCount,
               ack_in_counter     = AckInCount,
               ack_out_counter    = AckOutCount,
               ram_msg_count      = RamMsgCount,
               ram_msg_count_prev = RamMsgCountPrev,
               ram_pending_ack    = RPA,
               ram_ack_count_prev = RamAckCountPrev }) ->
    Now = now(),
    {AvgEgressRate,   Egress1} = update_rate(Now, Timestamp, OutCount, Egress),
    {AvgIngressRate, Ingress1} = update_rate(Now, Timestamp, InCount, Ingress),

    {AvgAckEgressRate,   AckEgress1} =
        update_rate(Now, AckTimestamp, AckOutCount, AckEgress),
    {AvgAckIngressRate, AckIngress1} =
        update_rate(Now, AckTimestamp, AckInCount, AckIngress),

    RamAckCount = gb_trees:size(RPA),

    Duration = %% msgs+acks / (msgs+acks/sec) == sec
        case (AvgEgressRate == 0 andalso AvgIngressRate == 0 andalso
              AvgAckEgressRate == 0 andalso AvgAckIngressRate == 0) of
            true  -> infinity;
            false -> (RamMsgCountPrev + RamMsgCount +
                          RamAckCount + RamAckCountPrev) /
                         (4 * (AvgEgressRate + AvgIngressRate +
                                   AvgAckEgressRate + AvgAckIngressRate))
        end,

    {Duration, State #vqstate {
                 rates              = Rates #rates {
                                        egress      = Egress1,
                                        ingress     = Ingress1,
                                        avg_egress  = AvgEgressRate,
                                        avg_ingress = AvgIngressRate,
                                        timestamp   = Now },
                 ack_rates          = ARates #rates {
                                        egress      = AckEgress1,
                                        ingress     = AckIngress1,
                                        avg_egress  = AvgAckEgressRate,
                                        avg_ingress = AvgAckIngressRate,
                                        timestamp   = Now },
                 in_counter         = 0,
                 out_counter        = 0,
                 ack_in_counter     = 0,
                 ack_out_counter    = 0,
                 ram_msg_count_prev = RamMsgCount,
                 ram_ack_count_prev = RamAckCount }}.

needs_timeout(State = #vqstate { index_state      = IndexState,
                                 target_ram_count = TargetRamCount }) ->
    case must_sync_index(State) of
        true  -> timed;
        false ->
            case rabbit_queue_index:needs_sync(IndexState) of
                true  -> idle;
                false -> case TargetRamCount of
                             infinity -> false;
                             _ -> case
                                      reduce_memory_use(
                                        fun (_Quota, State1) -> {0, State1} end,
                                        fun (_Quota, State1) -> State1 end,
                                        fun (_Quota, State1) -> {0, State1} end,
                                        State) of
                                      {true,  _State} -> idle;
                                      {false, _State} -> false
                                  end
                         end
            end
    end.

timeout(State = #vqstate { index_state = IndexState }) ->
    IndexState1 = rabbit_queue_index:sync(IndexState),
    State1 = State #vqstate { index_state = IndexState1 },
    a(reduce_memory_use(State1)).

handle_pre_hibernate(State = #vqstate { index_state = IndexState }) ->
    State #vqstate { index_state = rabbit_queue_index:flush(IndexState) }.

status(#vqstate {
          q1 = Q1, q2 = Q2, delta = Delta, q3 = Q3, q4 = Q4,
          len              = Len,
          ram_pending_ack  = RPA,
          disk_pending_ack = DPA,
          target_ram_count = TargetRamCount,
          ram_msg_count    = RamMsgCount,
          next_seq_id      = NextSeqId,
          persistent_count = PersistentCount,
          rates            = #rates { avg_egress  = AvgEgressRate,
                                      avg_ingress = AvgIngressRate },
          ack_rates        = #rates { avg_egress  = AvgAckEgressRate,
                                      avg_ingress = AvgAckIngressRate } }) ->
    [ {q1                  , ?QUEUE:len(Q1)},
      {q2                  , ?QUEUE:len(Q2)},
      {delta               , Delta},
      {q3                  , ?QUEUE:len(Q3)},
      {q4                  , ?QUEUE:len(Q4)},
      {len                 , Len},
      {pending_acks        , gb_trees:size(RPA) + gb_trees:size(DPA)},
      {target_ram_count    , TargetRamCount},
      {ram_msg_count       , RamMsgCount},
      {ram_ack_count       , gb_trees:size(RPA)},
      {next_seq_id         , NextSeqId},
      {persistent_count    , PersistentCount},
      {avg_ingress_rate    , AvgIngressRate},
      {avg_egress_rate     , AvgEgressRate},
      {avg_ack_ingress_rate, AvgAckIngressRate},
      {avg_ack_egress_rate , AvgAckEgressRate} ].

invoke(?MODULE, Fun, State) -> Fun(?MODULE, State).

is_duplicate(_Msg, State) -> {false, State}.

%%----------------------------------------------------------------------------
%% Minor helpers
%%----------------------------------------------------------------------------

a(State = #vqstate { q1 = Q1, q2 = Q2, delta = Delta, q3 = Q3, q4 = Q4,
                     len              = Len,
                     persistent_count = PersistentCount,
                     ram_msg_count    = RamMsgCount }) ->
    E1 = ?QUEUE:is_empty(Q1),
    E2 = ?QUEUE:is_empty(Q2),
    ED = Delta#delta.count == 0,
    E3 = ?QUEUE:is_empty(Q3),
    E4 = ?QUEUE:is_empty(Q4),
    LZ = Len == 0,

    true = E1 or not E3,
    true = E2 or not ED,
    true = ED or not E3,
    true = LZ == (E3 and E4),

    true = Len             >= 0,
    true = PersistentCount >= 0,
    true = RamMsgCount     >= 0,
    true = RamMsgCount     =< Len,

    State.

d(Delta = #delta { start_seq_id = Start, count = Count, end_seq_id = End })
  when Start + Count =< End ->
    Delta.

m(MsgStatus = #msg_status { msg           = Msg,
                            is_persistent = IsPersistent,
                            msg_on_disk   = MsgOnDisk,
                            index_on_disk = IndexOnDisk }) ->
    true = (not IsPersistent) or IndexOnDisk,
    true = (not IndexOnDisk) or MsgOnDisk,
    true = (Msg =/= undefined) or MsgOnDisk,

    MsgStatus.

one_if(true ) -> 1;
one_if(false) -> 0.

cons_if(true,   E, L) -> [E | L];
cons_if(false, _E, L) -> L.

gb_sets_maybe_insert(false, _Val, Set) -> Set;
%% when requeueing, we re-add a msg_id to the unconfirmed set
gb_sets_maybe_insert(true,  Val,  Set) -> gb_sets:add(Val, Set).

msg_status(IsPersistent, IsDelivered, SeqId,
           Msg = #basic_message {id = MsgId}, MsgProps) ->
    #msg_status{seq_id        = SeqId,
                msg_id        = MsgId,
                msg           = Msg,
                is_persistent = IsPersistent,
                is_delivered  = IsDelivered,
                msg_on_disk   = false,
                index_on_disk = false,
                msg_props     = MsgProps}.

beta_msg_status({MsgId, SeqId, MsgProps, IsPersistent, IsDelivered}) ->
  #msg_status{seq_id        = SeqId,
              msg_id        = MsgId,
              msg           = undefined,
              is_persistent = IsPersistent,
              is_delivered  = IsDelivered,
              msg_on_disk   = true,
              index_on_disk = true,
              msg_props     = MsgProps}.

trim_msg_status(MsgStatus) -> MsgStatus #msg_status { msg = undefined }.

with_msg_store_state({MSCStateP, MSCStateT},  true, Fun) ->
    {Result, MSCStateP1} = Fun(MSCStateP),
    {Result, {MSCStateP1, MSCStateT}};
with_msg_store_state({MSCStateP, MSCStateT}, false, Fun) ->
    {Result, MSCStateT1} = Fun(MSCStateT),
    {Result, {MSCStateP, MSCStateT1}}.

with_immutable_msg_store_state(MSCState, IsPersistent, Fun) ->
    {Res, MSCState} = with_msg_store_state(MSCState, IsPersistent,
                                           fun (MSCState1) ->
                                                   {Fun(MSCState1), MSCState1}
                                           end),
    Res.

msg_store_client_init(MsgStore, MsgOnDiskFun, Callback) ->
    msg_store_client_init(MsgStore, rabbit_guid:gen(), MsgOnDiskFun,
                          Callback).

msg_store_client_init(MsgStore, Ref, MsgOnDiskFun, Callback) ->
    CloseFDsFun = msg_store_close_fds_fun(MsgStore =:= ?PERSISTENT_MSG_STORE),
    rabbit_msg_store:client_init(MsgStore, Ref, MsgOnDiskFun,
                                 fun () -> Callback(?MODULE, CloseFDsFun) end).

msg_store_write(MSCState, IsPersistent, MsgId, Msg) ->
    with_immutable_msg_store_state(
      MSCState, IsPersistent,
      fun (MSCState1) ->
              rabbit_msg_store:write_flow(MsgId, Msg, MSCState1)
      end).

msg_store_read(MSCState, IsPersistent, MsgId) ->
    with_msg_store_state(
      MSCState, IsPersistent,
      fun (MSCState1) ->
              rabbit_msg_store:read(MsgId, MSCState1)
      end).

msg_store_remove(MSCState, IsPersistent, MsgIds) ->
    with_immutable_msg_store_state(
      MSCState, IsPersistent,
      fun (MCSState1) ->
              rabbit_msg_store:remove(MsgIds, MCSState1)
      end).

msg_store_close_fds(MSCState, IsPersistent) ->
    with_msg_store_state(
      MSCState, IsPersistent,
      fun (MSCState1) -> rabbit_msg_store:close_all_indicated(MSCState1) end).

msg_store_close_fds_fun(IsPersistent) ->
    fun (?MODULE, State = #vqstate { msg_store_clients = MSCState }) ->
            {ok, MSCState1} = msg_store_close_fds(MSCState, IsPersistent),
            State #vqstate { msg_store_clients = MSCState1 }
    end.

maybe_write_delivered(false, _SeqId, IndexState) ->
    IndexState;
maybe_write_delivered(true, SeqId, IndexState) ->
    rabbit_queue_index:deliver([SeqId], IndexState).

betas_from_index_entries(List, TransientThreshold, RPA, DPA, IndexState) ->
    {Filtered, Delivers, Acks} =
        lists:foldr(
          fun ({_MsgId, SeqId, _MsgProps, IsPersistent, IsDelivered} = M,
               {Filtered1, Delivers1, Acks1} = Acc) ->
                  case SeqId < TransientThreshold andalso not IsPersistent of
                      true  -> {Filtered1,
                                cons_if(not IsDelivered, SeqId, Delivers1),
                                [SeqId | Acks1]};
                      false -> case (gb_trees:is_defined(SeqId, RPA) orelse
                                     gb_trees:is_defined(SeqId, DPA)) of
                                   false -> {?QUEUE:in_r(m(beta_msg_status(M)),
                                                         Filtered1),
                                             Delivers1, Acks1};
                                   true  -> Acc
                           end
                  end
          end, {?QUEUE:new(), [], []}, List),
    {Filtered, rabbit_queue_index:ack(
                 Acks, rabbit_queue_index:deliver(Delivers, IndexState))}.

expand_delta(SeqId, ?BLANK_DELTA_PATTERN(X)) ->
    d(#delta { start_seq_id = SeqId, count = 1, end_seq_id = SeqId + 1 });
expand_delta(SeqId, #delta { start_seq_id = StartSeqId,
                             count        = Count } = Delta)
  when SeqId < StartSeqId ->
    d(Delta #delta { start_seq_id = SeqId, count = Count + 1 });
expand_delta(SeqId, #delta { count        = Count,
                             end_seq_id   = EndSeqId } = Delta)
  when SeqId >= EndSeqId ->
    d(Delta #delta { count = Count + 1, end_seq_id = SeqId + 1 });
expand_delta(_SeqId, #delta { count       = Count } = Delta) ->
    d(Delta #delta { count = Count + 1 }).

update_rate(Now, Then, Count, {OThen, OCount}) ->
    %% avg over the current period and the previous
    {1000000.0 * (Count + OCount) / timer:now_diff(Now, OThen), {Then, Count}}.

%%----------------------------------------------------------------------------
%% Internal major helpers for Public API
%%----------------------------------------------------------------------------

init(IsDurable, IndexState, DeltaCount, Terms, AsyncCallback,
     PersistentClient, TransientClient) ->
    {LowSeqId, NextSeqId, IndexState1} = rabbit_queue_index:bounds(IndexState),

    DeltaCount1 = proplists:get_value(persistent_count, Terms, DeltaCount),
    Delta = case DeltaCount1 == 0 andalso DeltaCount /= undefined of
                true  -> ?BLANK_DELTA;
                false -> d(#delta { start_seq_id = LowSeqId,
                                    count        = DeltaCount1,
                                    end_seq_id   = NextSeqId })
            end,
    Now = now(),
    State = #vqstate {
      q1                  = ?QUEUE:new(),
      q2                  = ?QUEUE:new(),
      delta               = Delta,
      q3                  = ?QUEUE:new(),
      q4                  = ?QUEUE:new(),
      next_seq_id         = NextSeqId,
      ram_pending_ack     = gb_trees:empty(),
      disk_pending_ack    = gb_trees:empty(),
      index_state         = IndexState1,
      msg_store_clients   = {PersistentClient, TransientClient},
      durable             = IsDurable,
      transient_threshold = NextSeqId,

      async_callback      = AsyncCallback,

      len                 = DeltaCount1,
      persistent_count    = DeltaCount1,

      target_ram_count    = infinity,
      ram_msg_count       = 0,
      ram_msg_count_prev  = 0,
      ram_ack_count_prev  = 0,
      out_counter         = 0,
      in_counter          = 0,
      rates               = blank_rate(Now, DeltaCount1),
      msgs_on_disk        = gb_sets:new(),
      msg_indices_on_disk = gb_sets:new(),
      unconfirmed         = gb_sets:new(),
      confirmed           = gb_sets:new(),
      ack_out_counter     = 0,
      ack_in_counter      = 0,
      ack_rates           = blank_rate(Now, 0) },
    a(maybe_deltas_to_betas(State)).

blank_rate(Timestamp, IngressLength) ->
    #rates { egress      = {Timestamp, 0},
             ingress     = {Timestamp, IngressLength},
             avg_egress  = 0.0,
             avg_ingress = 0.0,
             timestamp   = Timestamp }.

in_r(MsgStatus = #msg_status { msg = undefined },
     State = #vqstate { q3 = Q3, q4 = Q4 }) ->
    case ?QUEUE:is_empty(Q4) of
        true  -> State #vqstate { q3 = ?QUEUE:in_r(MsgStatus, Q3) };
        false -> {Msg, State1 = #vqstate { q4 = Q4a }} =
                     read_msg(MsgStatus, State),
                 inc_ram_msg_count(
                   State1 #vqstate { q4 = ?QUEUE:in_r(MsgStatus#msg_status {
                                                        msg = Msg }, Q4a) })
    end;
in_r(MsgStatus, State = #vqstate { q4 = Q4 }) ->
    State #vqstate { q4 = ?QUEUE:in_r(MsgStatus, Q4) }.

queue_out(State = #vqstate { q4 = Q4 }) ->
    case ?QUEUE:out(Q4) of
        {empty, _Q4} ->
            case fetch_from_q3(State) of
                {empty, _State1} = Result     -> Result;
                {loaded, {MsgStatus, State1}} -> {{value, MsgStatus}, State1}
            end;
        {{value, MsgStatus}, Q4a} ->
            {{value, MsgStatus}, State #vqstate { q4 = Q4a }}
    end.

read_msg(#msg_status{msg           = undefined,
                     msg_id        = MsgId,
                     is_persistent = IsPersistent}, State) ->
    read_msg(MsgId, IsPersistent, State);
read_msg(#msg_status{msg = Msg}, State) ->
    {Msg, State}.

read_msg(MsgId, IsPersistent, State = #vqstate{msg_store_clients = MSCState}) ->
    {{ok, Msg = #basic_message {}}, MSCState1} =
        msg_store_read(MSCState, IsPersistent, MsgId),
    {Msg, State #vqstate {msg_store_clients = MSCState1}}.

inc_ram_msg_count(State = #vqstate{ram_msg_count = RamMsgCount}) ->
    State#vqstate{ram_msg_count = RamMsgCount + 1}.

remove(AckRequired, MsgStatus = #msg_status {
                      seq_id        = SeqId,
                      msg_id        = MsgId,
                      msg           = Msg,
                      is_persistent = IsPersistent,
                      is_delivered  = IsDelivered,
                      msg_on_disk   = MsgOnDisk,
                      index_on_disk = IndexOnDisk },
       State = #vqstate {ram_msg_count     = RamMsgCount,
                         out_counter       = OutCount,
                         index_state       = IndexState,
                         msg_store_clients = MSCState,
                         len               = Len,
                         persistent_count  = PCount}) ->
    %% 1. Mark it delivered if necessary
    IndexState1 = maybe_write_delivered(
                    IndexOnDisk andalso not IsDelivered,
                    SeqId, IndexState),

    %% 2. Remove from msg_store and queue index, if necessary
    Rem = fun () ->
                  ok = msg_store_remove(MSCState, IsPersistent, [MsgId])
          end,
    Ack = fun () -> rabbit_queue_index:ack([SeqId], IndexState1) end,
    IndexState2 = case {AckRequired, MsgOnDisk, IndexOnDisk} of
                      {false, true, false} -> Rem(), IndexState1;
                      {false, true,  true} -> Rem(), Ack();
                      _                    -> IndexState1
                  end,

    %% 3. If an ack is required, add something sensible to PA
    {AckTag, State1} = case AckRequired of
                           true  -> StateN = record_pending_ack(
                                               MsgStatus #msg_status {
                                                 is_delivered = true }, State),
                                    {SeqId, StateN};
                           false -> {undefined, State}
                       end,

    PCount1      = PCount      - one_if(IsPersistent andalso not AckRequired),
    RamMsgCount1 = RamMsgCount - one_if(Msg =/= undefined),

    {AckTag, State1 #vqstate {ram_msg_count    = RamMsgCount1,
                              out_counter      = OutCount + 1,
                              index_state      = IndexState2,
                              len              = Len - 1,
                              persistent_count = PCount1}}.

purge_betas_and_deltas(LensByStore,
                       State = #vqstate { q3                = Q3,
                                          index_state       = IndexState,
                                          msg_store_clients = MSCState }) ->
    case ?QUEUE:is_empty(Q3) of
        true  -> {LensByStore, State};
        false -> {LensByStore1, IndexState1} =
                     remove_queue_entries(fun ?QUEUE:foldl/3, Q3,
                                          LensByStore, IndexState, MSCState),
                 purge_betas_and_deltas(LensByStore1,
                                        maybe_deltas_to_betas(
                                          State #vqstate {
                                            q3          = ?QUEUE:new(),
                                            index_state = IndexState1 }))
    end.

remove_queue_entries(Fold, Q, LensByStore, IndexState, MSCState) ->
    {MsgIdsByStore, Delivers, Acks} =
        Fold(fun remove_queue_entries1/2, {orddict:new(), [], []}, Q),
    ok = orddict:fold(fun (IsPersistent, MsgIds, ok) ->
                              msg_store_remove(MSCState, IsPersistent, MsgIds)
                      end, ok, MsgIdsByStore),
    {sum_msg_ids_by_store_to_len(LensByStore, MsgIdsByStore),
     rabbit_queue_index:ack(Acks,
                            rabbit_queue_index:deliver(Delivers, IndexState))}.

remove_queue_entries1(
  #msg_status { msg_id = MsgId, seq_id = SeqId,
                is_delivered = IsDelivered, msg_on_disk = MsgOnDisk,
                index_on_disk = IndexOnDisk, is_persistent = IsPersistent },
  {MsgIdsByStore, Delivers, Acks}) ->
    {case MsgOnDisk of
         true  -> rabbit_misc:orddict_cons(IsPersistent, MsgId, MsgIdsByStore);
         false -> MsgIdsByStore
     end,
     cons_if(IndexOnDisk andalso not IsDelivered, SeqId, Delivers),
     cons_if(IndexOnDisk, SeqId, Acks)}.

sum_msg_ids_by_store_to_len(LensByStore, MsgIdsByStore) ->
    orddict:fold(
      fun (IsPersistent, MsgIds, LensByStore1) ->
              orddict:update_counter(IsPersistent, length(MsgIds), LensByStore1)
      end, LensByStore, MsgIdsByStore).

%%----------------------------------------------------------------------------
%% Internal gubbins for publishing
%%----------------------------------------------------------------------------

maybe_write_msg_to_disk(_Force, MsgStatus = #msg_status {
                                  msg_on_disk = true }, _MSCState) ->
    MsgStatus;
maybe_write_msg_to_disk(Force, MsgStatus = #msg_status {
                                 msg = Msg, msg_id = MsgId,
                                 is_persistent = IsPersistent }, MSCState)
  when Force orelse IsPersistent ->
    Msg1 = Msg #basic_message {
             %% don't persist any recoverable decoded properties
             content = rabbit_binary_parser:clear_decoded_content(
                         Msg #basic_message.content)},
    ok = msg_store_write(MSCState, IsPersistent, MsgId, Msg1),
    MsgStatus #msg_status { msg_on_disk = true };
maybe_write_msg_to_disk(_Force, MsgStatus, _MSCState) ->
    MsgStatus.

maybe_write_index_to_disk(_Force, MsgStatus = #msg_status {
                                    index_on_disk = true }, IndexState) ->
    true = MsgStatus #msg_status.msg_on_disk, %% ASSERTION
    {MsgStatus, IndexState};
maybe_write_index_to_disk(Force, MsgStatus = #msg_status {
                                   msg_id        = MsgId,
                                   seq_id        = SeqId,
                                   is_persistent = IsPersistent,
                                   is_delivered  = IsDelivered,
                                   msg_props     = MsgProps}, IndexState)
  when Force orelse IsPersistent ->
    true = MsgStatus #msg_status.msg_on_disk, %% ASSERTION
    IndexState1 = rabbit_queue_index:publish(
                    MsgId, SeqId, MsgProps, IsPersistent, IndexState),
    {MsgStatus #msg_status { index_on_disk = true },
     maybe_write_delivered(IsDelivered, SeqId, IndexState1)};
maybe_write_index_to_disk(_Force, MsgStatus, IndexState) ->
    {MsgStatus, IndexState}.

maybe_write_to_disk(ForceMsg, ForceIndex, MsgStatus,
                    State = #vqstate { index_state       = IndexState,
                                       msg_store_clients = MSCState }) ->
    MsgStatus1 = maybe_write_msg_to_disk(ForceMsg, MsgStatus, MSCState),
    {MsgStatus2, IndexState1} =
        maybe_write_index_to_disk(ForceIndex, MsgStatus1, IndexState),
    {MsgStatus2, State #vqstate { index_state = IndexState1 }}.

%%----------------------------------------------------------------------------
%% Internal gubbins for acks
%%----------------------------------------------------------------------------

record_pending_ack(#msg_status { seq_id = SeqId, msg = Msg } = MsgStatus,
                   State = #vqstate { ram_pending_ack  = RPA,
                                      disk_pending_ack = DPA,
                                      ack_in_counter   = AckInCount}) ->
    {RPA1, DPA1} =
        case Msg of
            undefined -> {RPA, gb_trees:insert(SeqId, MsgStatus, DPA)};
            _         -> {gb_trees:insert(SeqId, MsgStatus, RPA), DPA}
        end,
    State #vqstate { ram_pending_ack  = RPA1,
                     disk_pending_ack = DPA1,
                     ack_in_counter   = AckInCount + 1}.

lookup_pending_ack(SeqId, #vqstate { ram_pending_ack  = RPA,
                                     disk_pending_ack = DPA }) ->
    case gb_trees:lookup(SeqId, RPA) of
        {value, V} -> V;
        none       -> gb_trees:get(SeqId, DPA)
    end.

remove_pending_ack(SeqId, State = #vqstate { ram_pending_ack  = RPA,
                                             disk_pending_ack = DPA }) ->
    case gb_trees:lookup(SeqId, RPA) of
        {value, V} -> RPA1 = gb_trees:delete(SeqId, RPA),
                      {V, State #vqstate { ram_pending_ack = RPA1 }};
        none       -> DPA1 = gb_trees:delete(SeqId, DPA),
                      {gb_trees:get(SeqId, DPA),
                       State #vqstate { disk_pending_ack = DPA1 }}
    end.

purge_pending_ack(KeepPersistent,
                  State = #vqstate { ram_pending_ack   = RPA,
                                     disk_pending_ack  = DPA,
                                     index_state       = IndexState,
                                     msg_store_clients = MSCState }) ->
    F = fun (_SeqId, MsgStatus, Acc) -> accumulate_ack(MsgStatus, Acc) end,
    {IndexOnDiskSeqIds, MsgIdsByStore, _AllMsgIds} =
        rabbit_misc:gb_trees_fold(
          F, rabbit_misc:gb_trees_fold(F, accumulate_ack_init(), RPA), DPA),
    State1 = State #vqstate { ram_pending_ack  = gb_trees:empty(),
                              disk_pending_ack = gb_trees:empty() },

    case KeepPersistent of
        true  -> case orddict:find(false, MsgIdsByStore) of
                     error        -> State1;
                     {ok, MsgIds} -> ok = msg_store_remove(MSCState, false,
                                                           MsgIds),
                                    State1
                 end;
        false -> IndexState1 =
                     rabbit_queue_index:ack(IndexOnDiskSeqIds, IndexState),
                 [ok = msg_store_remove(MSCState, IsPersistent, MsgIds)
                  || {IsPersistent, MsgIds} <- orddict:to_list(MsgIdsByStore)],
                 State1 #vqstate { index_state = IndexState1 }
    end.

accumulate_ack_init() -> {[], orddict:new(), []}.

accumulate_ack(#msg_status { seq_id        = SeqId,
                             msg_id        = MsgId,
                             is_persistent = IsPersistent,
                             msg_on_disk   = MsgOnDisk,
                             index_on_disk = IndexOnDisk },
               {IndexOnDiskSeqIdsAcc, MsgIdsByStore, AllMsgIds}) ->
    {cons_if(IndexOnDisk, SeqId, IndexOnDiskSeqIdsAcc),
     case MsgOnDisk of
         true  -> rabbit_misc:orddict_cons(IsPersistent, MsgId, MsgIdsByStore);
         false -> MsgIdsByStore
     end,
     [MsgId | AllMsgIds]}.

find_persistent_count(LensByStore) ->
    case orddict:find(true, LensByStore) of
        error     -> 0;
        {ok, Len} -> Len
    end.

%%----------------------------------------------------------------------------
%% Internal plumbing for confirms (aka publisher acks)
%%----------------------------------------------------------------------------

record_confirms(MsgIdSet, State = #vqstate { msgs_on_disk        = MOD,
                                             msg_indices_on_disk = MIOD,
                                             unconfirmed         = UC,
                                             confirmed           = C }) ->
    State #vqstate {
      msgs_on_disk        = rabbit_misc:gb_sets_difference(MOD,  MsgIdSet),
      msg_indices_on_disk = rabbit_misc:gb_sets_difference(MIOD, MsgIdSet),
      unconfirmed         = rabbit_misc:gb_sets_difference(UC,   MsgIdSet),
      confirmed           = gb_sets:union(C, MsgIdSet) }.

must_sync_index(#vqstate { msg_indices_on_disk = MIOD,
                           unconfirmed = UC }) ->
    %% If UC is empty then by definition, MIOD and MOD are also empty
    %% and there's nothing that can be pending a sync.

    %% If UC is not empty, then we want to find is_empty(UC - MIOD),
    %% but the subtraction can be expensive. Thus instead, we test to
    %% see if UC is a subset of MIOD. This can only be the case if
    %% MIOD == UC, which would indicate that every message in UC is
    %% also in MIOD and is thus _all_ pending on a msg_store sync, not
    %% on a qi sync. Thus the negation of this is sufficient. Because
    %% is_subset is short circuiting, this is more efficient than the
    %% subtraction.
    not (gb_sets:is_empty(UC) orelse gb_sets:is_subset(UC, MIOD)).

msgs_written_to_disk(Callback, MsgIdSet, ignored) ->
    Callback(?MODULE,
             fun (?MODULE, State) -> record_confirms(MsgIdSet, State) end);
msgs_written_to_disk(Callback, MsgIdSet, written) ->
    Callback(?MODULE,
             fun (?MODULE, State = #vqstate { msgs_on_disk        = MOD,
                                              msg_indices_on_disk = MIOD,
                                              unconfirmed         = UC }) ->
                     Confirmed = gb_sets:intersection(UC, MsgIdSet),
                     record_confirms(gb_sets:intersection(MsgIdSet, MIOD),
                                     State #vqstate {
                                       msgs_on_disk =
                                           gb_sets:union(MOD, Confirmed) })
             end).

msg_indices_written_to_disk(Callback, MsgIdSet) ->
    Callback(?MODULE,
             fun (?MODULE, State = #vqstate { msgs_on_disk        = MOD,
                                              msg_indices_on_disk = MIOD,
                                              unconfirmed         = UC }) ->
                     Confirmed = gb_sets:intersection(UC, MsgIdSet),
                     record_confirms(gb_sets:intersection(MsgIdSet, MOD),
                                     State #vqstate {
                                       msg_indices_on_disk =
                                           gb_sets:union(MIOD, Confirmed) })
             end).

%%----------------------------------------------------------------------------
%% Internal plumbing for requeue
%%----------------------------------------------------------------------------

publish_alpha(#msg_status { msg = undefined } = MsgStatus, State) ->
    {Msg, State1} = read_msg(MsgStatus, State),
    {MsgStatus#msg_status { msg = Msg }, inc_ram_msg_count(State1)};
publish_alpha(MsgStatus, State) ->
    {MsgStatus, inc_ram_msg_count(State)}.

publish_beta(MsgStatus, State) ->
    {#msg_status { msg = Msg} = MsgStatus1,
     #vqstate { ram_msg_count = RamMsgCount } = State1} =
        maybe_write_to_disk(true, false, MsgStatus, State),
    {MsgStatus1, State1 #vqstate {
                   ram_msg_count = RamMsgCount + one_if(Msg =/= undefined) }}.

%% Rebuild queue, inserting sequence ids to maintain ordering
queue_merge(SeqIds, Q, MsgIds, Limit, PubFun, State) ->
    queue_merge(SeqIds, Q, ?QUEUE:new(), MsgIds,
                Limit, PubFun, State).

queue_merge([SeqId | Rest] = SeqIds, Q, Front, MsgIds,
            Limit, PubFun, State)
  when Limit == undefined orelse SeqId < Limit ->
    case ?QUEUE:out(Q) of
        {{value, #msg_status { seq_id = SeqIdQ } = MsgStatus}, Q1}
          when SeqIdQ < SeqId ->
            %% enqueue from the remaining queue
            queue_merge(SeqIds, Q1, ?QUEUE:in(MsgStatus, Front), MsgIds,
                        Limit, PubFun, State);
        {_, _Q1} ->
            %% enqueue from the remaining list of sequence ids
            {MsgStatus, State1} = msg_from_pending_ack(SeqId, State),
            {#msg_status { msg_id = MsgId } = MsgStatus1, State2} =
                PubFun(MsgStatus, State1),
            queue_merge(Rest, Q, ?QUEUE:in(MsgStatus1, Front), [MsgId | MsgIds],
                        Limit, PubFun, State2)
    end;
queue_merge(SeqIds, Q, Front, MsgIds,
            _Limit, _PubFun, State) ->
    {SeqIds, ?QUEUE:join(Front, Q), MsgIds, State}.

delta_merge([], Delta, MsgIds, State) ->
    {Delta, MsgIds, State};
delta_merge(SeqIds, Delta, MsgIds, State) ->
    lists:foldl(fun (SeqId, {Delta0, MsgIds0, State0}) ->
                        {#msg_status { msg_id = MsgId } = MsgStatus, State1} =
                            msg_from_pending_ack(SeqId, State0),
                        {_MsgStatus, State2} =
                            maybe_write_to_disk(true, true, MsgStatus, State1),
                        {expand_delta(SeqId, Delta0), [MsgId | MsgIds0], State2}
                end, {Delta, MsgIds, State}, SeqIds).

%% Mostly opposite of record_pending_ack/2
msg_from_pending_ack(SeqId, State) ->
    {#msg_status { msg_props = MsgProps } = MsgStatus, State1} =
        remove_pending_ack(SeqId, State),
    {MsgStatus #msg_status {
       msg_props = MsgProps #message_properties { needs_confirming = false } },
     State1}.

beta_limit(Q) ->
    case ?QUEUE:peek(Q) of
        {value, #msg_status { seq_id = SeqId }} -> SeqId;
        empty                                   -> undefined
    end.

delta_limit(?BLANK_DELTA_PATTERN(_X))             -> undefined;
delta_limit(#delta { start_seq_id = StartSeqId }) -> StartSeqId.

%%----------------------------------------------------------------------------
%% Iterator
%%----------------------------------------------------------------------------

iterator(State) -> istate(start, State).

istate(start, State) -> {q4,    State#vqstate.q4,    State};
istate(q4,    State) -> {q3,    State#vqstate.q3,    State};
istate(q3,    State) -> {delta, State#vqstate.delta, State};
istate(delta, State) -> {q2,    State#vqstate.q2,    State};
istate(q2,    State) -> {q1,    State#vqstate.q1,    State};
istate(q1,   _State) -> done.

next(done, IndexState) -> {empty, IndexState};
next({delta, #delta{start_seq_id = SeqId,
                    end_seq_id   = SeqId}, State}, IndexState) ->
    next(istate(delta, State), IndexState);
next({delta, #delta{start_seq_id = SeqId,
                    end_seq_id   = SeqIdEnd} = Delta, State}, IndexState) ->
    SeqIdB = rabbit_queue_index:next_segment_boundary(SeqId),
    SeqId1 = lists:min([SeqIdB, SeqIdEnd]),
    {List, IndexState1} = rabbit_queue_index:read(SeqId, SeqId1, IndexState),
    next({delta, Delta#delta{start_seq_id = SeqId1}, List, State}, IndexState1);
next({delta, Delta, [], State}, IndexState) ->
    next({delta, Delta, State}, IndexState);
next({delta, Delta, [M | Rest], State}, IndexState) ->
    {value, beta_msg_status(M), {delta, Delta, Rest, State}, IndexState};
next({Key, Q, State}, IndexState) ->
    case ?QUEUE:out(Q) of
        {empty, _Q}              -> next(istate(Key, State), IndexState);
        {{value, MsgStatus}, QN} -> Next = {Key, QN, State},
                                    {value, MsgStatus, Next, IndexState}
    end.

<<<<<<< HEAD
lfoldl(_Fun, {stop, _Acc} = A,      _L) -> A;
lfoldl(_Fun, {cont, _Acc} = A,      []) -> A;
lfoldl( Fun, {cont,  Acc},     [H | T]) -> lfoldl(Fun, Fun(H, Acc), T).

delta_fold(_Fun, {stop, Acc},   _DeltaSeqId, _DeltaSeqIdEnd, State) ->
    {stop, {Acc, State}};
delta_fold(_Fun, {cont, Acc}, DeltaSeqIdEnd,  DeltaSeqIdEnd, State) ->
    {cont, {Acc, State}};
delta_fold( Fun, {cont, Acc},    DeltaSeqId,  DeltaSeqIdEnd,
           #vqstate { ram_pending_ack   = RPA,
                      disk_pending_ack  = DPA,
                      index_state       = IndexState,
                      msg_store_clients = MSCState } = State) ->
    DeltaSeqId1 = lists:min(
                    [rabbit_queue_index:next_segment_boundary(DeltaSeqId),
                     DeltaSeqIdEnd]),
    {List, IndexState1} = rabbit_queue_index:read(DeltaSeqId, DeltaSeqId1,
                                                  IndexState),
    {StopCont, {Acc1, MSCState1}} =
        lfoldl(fun ({MsgId, SeqId, MsgProps, IsPersistent, _IsDelivered},
                    {Acc0, MSCState0}) ->
                       case (gb_trees:is_defined(SeqId, RPA) orelse
                             gb_trees:is_defined(SeqId, DPA)) of
                           false -> {{ok, Msg = #basic_message{}}, MSCState1} =
                                        msg_store_read(MSCState0, IsPersistent,
                                                       MsgId),
                                    {StopCont, AccNext} =
                                        Fun(Msg, MsgProps, Acc0),
                                    {StopCont, {AccNext, MSCState1}};
                           true  -> {cont, {Acc0, MSCState0}}
                       end
               end, {cont, {Acc, MSCState}}, List),
    delta_fold(Fun, {StopCont, Acc1}, DeltaSeqId1, DeltaSeqIdEnd,
               State #vqstate { index_state       = IndexState1,
                                msg_store_clients = MSCState1 }).
=======
ifold(Fun, Acc, It, State = #vqstate{index_state = IndexState}) ->
    case next(It, IndexState) of
        {value, MsgStatus, Next, IndexState1} ->
            State1 = State#vqstate{index_state = IndexState1},
            {Msg, State2} = read_msg(MsgStatus, State1),
            case Fun(Msg, MsgStatus#msg_status.msg_props, Acc) of
                {stop, Acc1} -> {Acc1, State2};
                {cont, Acc1} -> ifold(Fun, Acc1, Next, State2)
            end;
        {empty, IndexState1} ->
            {Acc, State#vqstate{index_state = IndexState1}}
    end.
>>>>>>> 2a927d33

%%----------------------------------------------------------------------------
%% Phase changes
%%----------------------------------------------------------------------------

%% Determine whether a reduction in memory use is necessary, and call
%% functions to perform the required phase changes. The function can
%% also be used to just do the former, by passing in dummy phase
%% change functions.
%%
%% The function does not report on any needed beta->delta conversions,
%% though the conversion function for that is called as necessary. The
%% reason is twofold. Firstly, this is safe because the conversion is
%% only ever necessary just after a transition to a
%% target_ram_count of zero or after an incremental alpha->beta
%% conversion. In the former case the conversion is performed straight
%% away (i.e. any betas present at the time are converted to deltas),
%% and in the latter case the need for a conversion is flagged up
%% anyway. Secondly, this is necessary because we do not have a
%% precise and cheap predicate for determining whether a beta->delta
%% conversion is necessary - due to the complexities of retaining up
%% one segment's worth of messages in q3 - and thus would risk
%% perpetually reporting the need for a conversion when no such
%% conversion is needed. That in turn could cause an infinite loop.
reduce_memory_use(AlphaBetaFun, BetaDeltaFun, AckFun,
                  State = #vqstate {
                    ram_pending_ack  = RPA,
                    ram_msg_count    = RamMsgCount,
                    target_ram_count = TargetRamCount,
                    rates            = #rates { avg_ingress = AvgIngress,
                                                avg_egress  = AvgEgress },
                    ack_rates        = #rates { avg_ingress = AvgAckIngress,
                                                avg_egress  = AvgAckEgress }
                   }) ->

    {Reduce, State1 = #vqstate { q2 = Q2, q3 = Q3 }} =
        case chunk_size(RamMsgCount + gb_trees:size(RPA), TargetRamCount) of
            0  -> {false, State};
            %% Reduce memory of pending acks and alphas. The order is
            %% determined based on which is growing faster. Whichever
            %% comes second may very well get a quota of 0 if the
            %% first manages to push out the max number of messages.
            S1 -> Funs = case ((AvgAckIngress - AvgAckEgress) >
                                   (AvgIngress - AvgEgress)) of
                             true  -> [AckFun, AlphaBetaFun];
                             false -> [AlphaBetaFun, AckFun]
                         end,
                  {_, State2} = lists:foldl(fun (ReduceFun, {QuotaN, StateN}) ->
                                                    ReduceFun(QuotaN, StateN)
                                            end, {S1, State}, Funs),
                  {true, State2}
        end,

    case chunk_size(?QUEUE:len(Q2) + ?QUEUE:len(Q3),
                    permitted_beta_count(State1)) of
        ?IO_BATCH_SIZE = S2 -> {true, BetaDeltaFun(S2, State1)};
        _                   -> {Reduce, State1}
    end.

limit_ram_acks(0, State) ->
    {0, State};
limit_ram_acks(Quota, State = #vqstate { ram_pending_ack  = RPA,
                                         disk_pending_ack = DPA }) ->
    case gb_trees:is_empty(RPA) of
        true ->
            {Quota, State};
        false ->
            {SeqId, MsgStatus, RPA1} = gb_trees:take_largest(RPA),
            {MsgStatus1, State1} =
                maybe_write_to_disk(true, false, MsgStatus, State),
            DPA1 = gb_trees:insert(SeqId, m(trim_msg_status(MsgStatus1)), DPA),
            limit_ram_acks(Quota - 1,
                           State1 #vqstate { ram_pending_ack  = RPA1,
                                             disk_pending_ack = DPA1 })
    end.

reduce_memory_use(State = #vqstate { target_ram_count = infinity }) ->
    State;
reduce_memory_use(State) ->
    {_, State1} = reduce_memory_use(fun push_alphas_to_betas/2,
                                    fun push_betas_to_deltas/2,
                                    fun limit_ram_acks/2,
                                    State),
    State1.

permitted_beta_count(#vqstate { len = 0 }) ->
    infinity;
permitted_beta_count(#vqstate { target_ram_count = 0, q3 = Q3 }) ->
    lists:min([?QUEUE:len(Q3), rabbit_queue_index:next_segment_boundary(0)]);
permitted_beta_count(#vqstate { q1               = Q1,
                                q4               = Q4,
                                target_ram_count = TargetRamCount,
                                len              = Len }) ->
    BetaDelta = Len - ?QUEUE:len(Q1) - ?QUEUE:len(Q4),
    lists:max([rabbit_queue_index:next_segment_boundary(0),
               BetaDelta - ((BetaDelta * BetaDelta) div
                                (BetaDelta + TargetRamCount))]).

chunk_size(Current, Permitted)
  when Permitted =:= infinity orelse Permitted >= Current ->
    0;
chunk_size(Current, Permitted) ->
    lists:min([Current - Permitted, ?IO_BATCH_SIZE]).

fetch_from_q3(State = #vqstate { q1    = Q1,
                                 q2    = Q2,
                                 delta = #delta { count = DeltaCount },
                                 q3    = Q3,
                                 q4    = Q4 }) ->
    case ?QUEUE:out(Q3) of
        {empty, _Q3} ->
            {empty, State};
        {{value, MsgStatus}, Q3a} ->
            State1 = State #vqstate { q3 = Q3a },
            State2 = case {?QUEUE:is_empty(Q3a), 0 == DeltaCount} of
                         {true, true} ->
                             %% q3 is now empty, it wasn't before;
                             %% delta is still empty. So q2 must be
                             %% empty, and we know q4 is empty
                             %% otherwise we wouldn't be loading from
                             %% q3. As such, we can just set q4 to Q1.
                             true = ?QUEUE:is_empty(Q2), %% ASSERTION
                             true = ?QUEUE:is_empty(Q4), %% ASSERTION
                             State1 #vqstate { q1 = ?QUEUE:new(), q4 = Q1 };
                         {true, false} ->
                             maybe_deltas_to_betas(State1);
                         {false, _} ->
                             %% q3 still isn't empty, we've not
                             %% touched delta, so the invariants
                             %% between q1, q2, delta and q3 are
                             %% maintained
                             State1
                     end,
            {loaded, {MsgStatus, State2}}
    end.

maybe_deltas_to_betas(State = #vqstate { delta = ?BLANK_DELTA_PATTERN(X) }) ->
    State;
maybe_deltas_to_betas(State = #vqstate {
                        q2                   = Q2,
                        delta                = Delta,
                        q3                   = Q3,
                        index_state          = IndexState,
                        ram_pending_ack      = RPA,
                        disk_pending_ack     = DPA,
                        transient_threshold  = TransientThreshold }) ->
    #delta { start_seq_id = DeltaSeqId,
             count        = DeltaCount,
             end_seq_id   = DeltaSeqIdEnd } = Delta,
    DeltaSeqId1 =
        lists:min([rabbit_queue_index:next_segment_boundary(DeltaSeqId),
                   DeltaSeqIdEnd]),
    {List, IndexState1} = rabbit_queue_index:read(DeltaSeqId, DeltaSeqId1,
                                                  IndexState),
    {Q3a, IndexState2} = betas_from_index_entries(List, TransientThreshold,
                                                  RPA, DPA, IndexState1),
    State1 = State #vqstate { index_state = IndexState2 },
    case ?QUEUE:len(Q3a) of
        0 ->
            %% we ignored every message in the segment due to it being
            %% transient and below the threshold
            maybe_deltas_to_betas(
              State1 #vqstate {
                delta = d(Delta #delta { start_seq_id = DeltaSeqId1 })});
        Q3aLen ->
            Q3b = ?QUEUE:join(Q3, Q3a),
            case DeltaCount - Q3aLen of
                0 ->
                    %% delta is now empty, but it wasn't before, so
                    %% can now join q2 onto q3
                    State1 #vqstate { q2    = ?QUEUE:new(),
                                      delta = ?BLANK_DELTA,
                                      q3    = ?QUEUE:join(Q3b, Q2) };
                N when N > 0 ->
                    Delta1 = d(#delta { start_seq_id = DeltaSeqId1,
                                        count        = N,
                                        end_seq_id   = DeltaSeqIdEnd }),
                    State1 #vqstate { delta = Delta1,
                                      q3    = Q3b }
            end
    end.

push_alphas_to_betas(Quota, State) ->
    {Quota1, State1} =
        push_alphas_to_betas(
          fun ?QUEUE:out/1,
          fun (MsgStatus, Q1a,
               State0 = #vqstate { q3 = Q3, delta = #delta { count = 0 } }) ->
                  State0 #vqstate { q1 = Q1a, q3 = ?QUEUE:in(MsgStatus, Q3) };
              (MsgStatus, Q1a, State0 = #vqstate { q2 = Q2 }) ->
                  State0 #vqstate { q1 = Q1a, q2 = ?QUEUE:in(MsgStatus, Q2) }
          end, Quota, State #vqstate.q1, State),
    {Quota2, State2} =
        push_alphas_to_betas(
          fun ?QUEUE:out_r/1,
          fun (MsgStatus, Q4a, State0 = #vqstate { q3 = Q3 }) ->
                  State0 #vqstate { q3 = ?QUEUE:in_r(MsgStatus, Q3), q4 = Q4a }
          end, Quota1, State1 #vqstate.q4, State1),
    {Quota2, State2}.

push_alphas_to_betas(_Generator, _Consumer, Quota, _Q,
                     State = #vqstate { ram_msg_count    = RamMsgCount,
                                        target_ram_count = TargetRamCount })
  when Quota =:= 0 orelse
       TargetRamCount =:= infinity orelse
       TargetRamCount >= RamMsgCount ->
    {Quota, State};
push_alphas_to_betas(Generator, Consumer, Quota, Q, State) ->
    case Generator(Q) of
        {empty, _Q} ->
            {Quota, State};
        {{value, MsgStatus}, Qa} ->
            {MsgStatus1 = #msg_status { msg_on_disk = true },
             State1 = #vqstate { ram_msg_count = RamMsgCount }} =
                maybe_write_to_disk(true, false, MsgStatus, State),
            MsgStatus2 = m(trim_msg_status(MsgStatus1)),
            State2 = State1 #vqstate { ram_msg_count = RamMsgCount - 1 },
            push_alphas_to_betas(Generator, Consumer, Quota - 1, Qa,
                                 Consumer(MsgStatus2, Qa, State2))
    end.

push_betas_to_deltas(Quota, State = #vqstate { q2          = Q2,
                                               delta       = Delta,
                                               q3          = Q3,
                                               index_state = IndexState }) ->
    PushState = {Quota, Delta, IndexState},
    {Q3a, PushState1} = push_betas_to_deltas(
                          fun ?QUEUE:out_r/1,
                          fun rabbit_queue_index:next_segment_boundary/1,
                          Q3, PushState),
    {Q2a, PushState2} = push_betas_to_deltas(
                          fun ?QUEUE:out/1,
                          fun (Q2MinSeqId) -> Q2MinSeqId end,
                          Q2, PushState1),
    {_, Delta1, IndexState1} = PushState2,
    State #vqstate { q2          = Q2a,
                     delta       = Delta1,
                     q3          = Q3a,
                     index_state = IndexState1 }.

push_betas_to_deltas(Generator, LimitFun, Q, PushState) ->
    case ?QUEUE:is_empty(Q) of
        true ->
            {Q, PushState};
        false ->
            {value, #msg_status { seq_id = MinSeqId }} = ?QUEUE:peek(Q),
            {value, #msg_status { seq_id = MaxSeqId }} = ?QUEUE:peek_r(Q),
            Limit = LimitFun(MinSeqId),
            case MaxSeqId < Limit of
                true  -> {Q, PushState};
                false -> push_betas_to_deltas1(Generator, Limit, Q, PushState)
            end
    end.

push_betas_to_deltas1(_Generator, _Limit, Q,
                      {0, _Delta, _IndexState} = PushState) ->
    {Q, PushState};
push_betas_to_deltas1(Generator, Limit, Q,
                      {Quota, Delta, IndexState} = PushState) ->
    case Generator(Q) of
        {empty, _Q} ->
            {Q, PushState};
        {{value, #msg_status { seq_id = SeqId }}, _Qa}
          when SeqId < Limit ->
            {Q, PushState};
        {{value, MsgStatus = #msg_status { seq_id = SeqId }}, Qa} ->
            {#msg_status { index_on_disk = true }, IndexState1} =
                maybe_write_index_to_disk(true, MsgStatus, IndexState),
            Delta1 = expand_delta(SeqId, Delta),
            push_betas_to_deltas1(Generator, Limit, Qa,
                                  {Quota - 1, Delta1, IndexState1})
    end.

%%----------------------------------------------------------------------------
%% Upgrading
%%----------------------------------------------------------------------------

multiple_routing_keys() ->
    transform_storage(
      fun ({basic_message, ExchangeName, Routing_Key, Content,
            MsgId, Persistent}) ->
              {ok, {basic_message, ExchangeName, [Routing_Key], Content,
                    MsgId, Persistent}};
          (_) -> {error, corrupt_message}
      end),
    ok.


%% Assumes message store is not running
transform_storage(TransformFun) ->
    transform_store(?PERSISTENT_MSG_STORE, TransformFun),
    transform_store(?TRANSIENT_MSG_STORE, TransformFun).

transform_store(Store, TransformFun) ->
    rabbit_msg_store:force_recovery(rabbit_mnesia:dir(), Store),
    rabbit_msg_store:transform_dir(rabbit_mnesia:dir(), Store, TransformFun).<|MERGE_RESOLUTION|>--- conflicted
+++ resolved
@@ -1468,8 +1468,13 @@
     next({delta, Delta#delta{start_seq_id = SeqId1}, List, State}, IndexState1);
 next({delta, Delta, [], State}, IndexState) ->
     next({delta, Delta, State}, IndexState);
-next({delta, Delta, [M | Rest], State}, IndexState) ->
-    {value, beta_msg_status(M), {delta, Delta, Rest, State}, IndexState};
+next({delta, Delta, [{_, SeqId, _, _, _} = M | Rest], State}, IndexState) ->
+    case (gb_trees:is_defined(SeqId, State#vqstate.ram_pending_ack) orelse
+          gb_trees:is_defined(SeqId, State#vqstate.disk_pending_ack)) of
+        false -> Next = {delta, Delta, Rest, State},
+                 {value, beta_msg_status(M), Next, IndexState};
+        true  -> next({delta, Delta, Rest, State}, IndexState)
+    end;
 next({Key, Q, State}, IndexState) ->
     case ?QUEUE:out(Q) of
         {empty, _Q}              -> next(istate(Key, State), IndexState);
@@ -1477,43 +1482,6 @@
                                     {value, MsgStatus, Next, IndexState}
     end.
 
-<<<<<<< HEAD
-lfoldl(_Fun, {stop, _Acc} = A,      _L) -> A;
-lfoldl(_Fun, {cont, _Acc} = A,      []) -> A;
-lfoldl( Fun, {cont,  Acc},     [H | T]) -> lfoldl(Fun, Fun(H, Acc), T).
-
-delta_fold(_Fun, {stop, Acc},   _DeltaSeqId, _DeltaSeqIdEnd, State) ->
-    {stop, {Acc, State}};
-delta_fold(_Fun, {cont, Acc}, DeltaSeqIdEnd,  DeltaSeqIdEnd, State) ->
-    {cont, {Acc, State}};
-delta_fold( Fun, {cont, Acc},    DeltaSeqId,  DeltaSeqIdEnd,
-           #vqstate { ram_pending_ack   = RPA,
-                      disk_pending_ack  = DPA,
-                      index_state       = IndexState,
-                      msg_store_clients = MSCState } = State) ->
-    DeltaSeqId1 = lists:min(
-                    [rabbit_queue_index:next_segment_boundary(DeltaSeqId),
-                     DeltaSeqIdEnd]),
-    {List, IndexState1} = rabbit_queue_index:read(DeltaSeqId, DeltaSeqId1,
-                                                  IndexState),
-    {StopCont, {Acc1, MSCState1}} =
-        lfoldl(fun ({MsgId, SeqId, MsgProps, IsPersistent, _IsDelivered},
-                    {Acc0, MSCState0}) ->
-                       case (gb_trees:is_defined(SeqId, RPA) orelse
-                             gb_trees:is_defined(SeqId, DPA)) of
-                           false -> {{ok, Msg = #basic_message{}}, MSCState1} =
-                                        msg_store_read(MSCState0, IsPersistent,
-                                                       MsgId),
-                                    {StopCont, AccNext} =
-                                        Fun(Msg, MsgProps, Acc0),
-                                    {StopCont, {AccNext, MSCState1}};
-                           true  -> {cont, {Acc0, MSCState0}}
-                       end
-               end, {cont, {Acc, MSCState}}, List),
-    delta_fold(Fun, {StopCont, Acc1}, DeltaSeqId1, DeltaSeqIdEnd,
-               State #vqstate { index_state       = IndexState1,
-                                msg_store_clients = MSCState1 }).
-=======
 ifold(Fun, Acc, It, State = #vqstate{index_state = IndexState}) ->
     case next(It, IndexState) of
         {value, MsgStatus, Next, IndexState1} ->
@@ -1526,7 +1494,6 @@
         {empty, IndexState1} ->
             {Acc, State#vqstate{index_state = IndexState1}}
     end.
->>>>>>> 2a927d33
 
 %%----------------------------------------------------------------------------
 %% Phase changes
