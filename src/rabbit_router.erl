%%   The contents of this file are subject to the Mozilla Public License
%%   Version 1.1 (the "License"); you may not use this file except in
%%   compliance with the License. You may obtain a copy of the License at
%%   http://www.mozilla.org/MPL/
%%
%%   Software distributed under the License is distributed on an "AS IS"
%%   basis, WITHOUT WARRANTY OF ANY KIND, either express or implied. See the
%%   License for the specific language governing rights and limitations
%%   under the License.
%%
%%   The Original Code is RabbitMQ.
%%
%%   The Initial Developers of the Original Code are LShift Ltd,
%%   Cohesive Financial Technologies LLC, and Rabbit Technologies Ltd.
%%
%%   Portions created before 22-Nov-2008 00:00:00 GMT by LShift Ltd,
%%   Cohesive Financial Technologies LLC, or Rabbit Technologies Ltd
%%   are Copyright (C) 2007-2008 LShift Ltd, Cohesive Financial
%%   Technologies LLC, and Rabbit Technologies Ltd.
%%
%%   Portions created by LShift Ltd are Copyright (C) 2007-2009 LShift
%%   Ltd. Portions created by Cohesive Financial Technologies LLC are
%%   Copyright (C) 2007-2009 Cohesive Financial Technologies
%%   LLC. Portions created by Rabbit Technologies Ltd are Copyright
%%   (C) 2007-2009 Rabbit Technologies Ltd.
%%
%%   All Rights Reserved.
%%
%%   Contributor(s): ______________________________________.
%%

-module(rabbit_router).
-include("rabbit.hrl").

-behaviour(gen_server2).

-export([start_link/0,
         deliver/5]).

-export([init/1, handle_call/3, handle_cast/2, handle_info/2,
         terminate/2, code_change/3]).

-define(SERVER, ?MODULE).

%% cross-node routing optimisation is disabled because of bug 19758.
-define(BUG19758, true).

%%----------------------------------------------------------------------------

-ifdef(use_specs).

-spec(start_link/0 :: () -> {'ok', pid()} | 'ignore' | {'error', any()}).
-spec(deliver/5 :: ([pid()], bool(), bool(), maybe(txn()), message()) ->
<<<<<<< HEAD
             {'ok', [pid()]} | {'error', 'unroutable' | 'no_consumers'}).
=======
             {routing_result(), [pid()]}).
>>>>>>> c7355477

-endif.

%%----------------------------------------------------------------------------

start_link() ->
    gen_server2:start_link({local, ?SERVER}, ?MODULE, [], []).

-ifdef(BUG19758).

deliver(QPids, Mandatory, Immediate, Txn, Message) ->
    check_delivery(Mandatory, Immediate,
                   run_bindings(QPids, Mandatory, Immediate, Txn, Message)).

-else.

deliver(QPids, Mandatory, Immediate, Txn, Message) ->
    %% we reduce inter-node traffic by grouping the qpids by node and
    %% only delivering one copy of the message to each node involved,
    %% which then in turn delivers it to its queues.
    deliver_per_node(
      dict:to_list(
        lists:foldl(
          fun (QPid, D) ->
                  dict:update(node(QPid),
                              fun (QPids1) -> [QPid | QPids1] end,
                              [QPid], D)
          end,
          dict:new(), QPids)),
      Mandatory, Immediate, Txn, Message).

deliver_per_node([{Node, QPids}], Mandatory, Immediate,
                 Txn, Message)
  when Node == node() ->
    %% optimisation
    check_delivery(Mandatory, Immediate,
                   run_bindings(QPids, Mandatory, Immediate, Txn, Message));
deliver_per_node(NodeQPids, Mandatory = false, Immediate = false,
                 Txn, Message) ->
    %% optimisation: when Mandatory = false and Immediate = false,
    %% rabbit_amqqueue:deliver in run_bindings below will deliver the
    %% message to the queue process asynchronously, and return true,
    %% which means all the QPids will always be returned. It is
    %% therefore safe to use a fire-and-forget cast here and return
    %% the QPids - the semantics is preserved. This scales much better
    %% than the non-immediate case below.
    {routed,
     lists:flatmap(
       fun ({Node, QPids}) ->
               gen_server2:cast(
                 {?SERVER, Node},
                 {deliver, QPids, Mandatory, Immediate, Txn, Message}),
               QPids
       end,
       NodeQPids)};
deliver_per_node(NodeQPids, Mandatory, Immediate,
                 Txn, Message) ->
    R = rabbit_misc:upmap(
          fun ({Node, QPids}) ->
                  try gen_server2:call(
                        {?SERVER, Node},
                        {deliver, QPids, Mandatory, Immediate, Txn, Message},
                        infinity)
                  catch
                      _Class:_Reason ->
                          %% TODO: figure out what to log (and do!) here
                          {false, []}
                  end
          end,
          NodeQPids),
    {Routed, Handled} =
        lists:foldl(fun ({Routed, Handled}, {RoutedAcc, HandledAcc}) ->
                            {Routed or RoutedAcc,
                             %% we do the concatenation below, which
                             %% should be faster
                             [Handled | HandledAcc]}
                    end,
                    {false, []},
                    R),
    check_delivery(Mandatory, Immediate, {Routed, lists:append(Handled)}).

-endif.

%%--------------------------------------------------------------------

init([]) ->
    {ok, no_state}.

handle_call({deliver, QPids, Mandatory, Immediate, Txn, Message},
            From, State) ->
    spawn(
      fun () ->
              R = run_bindings(QPids, Mandatory, Immediate, Txn, Message),
              gen_server2:reply(From, R)
      end),
    {noreply, State}.

handle_cast({deliver, QPids, Mandatory, Immediate, Txn, Message},
            State) ->
    %% in order to preserve message ordering we must not spawn here
    run_bindings(QPids, Mandatory, Immediate, Txn, Message),
    {noreply, State}.

handle_info(_Info, State) ->
    {noreply, State}.

terminate(_Reason, _State) ->
    ok.

code_change(_OldVsn, State, _Extra) ->
    {ok, State}.

%%--------------------------------------------------------------------

run_bindings(QPids, IsMandatory, IsImmediate, Txn, Message) ->
    lists:foldl(
      fun (QPid, {Routed, Handled}) ->
              case catch rabbit_amqqueue:deliver(IsMandatory, IsImmediate,
                                                 Txn, Message, QPid) of
                  true              -> {true, [QPid | Handled]};
                  false             -> {true, Handled};
                  {'EXIT', _Reason} -> {Routed, Handled}
              end
      end,
      {false, []},
      QPids).

%% check_delivery(Mandatory, Immediate, {WasRouted, QPids})
<<<<<<< HEAD
check_delivery(true, _   , {false, []}) -> {error, unroutable};
check_delivery(_   , true, {_    , []}) -> {error, no_consumers};
check_delivery(_   , _   , {_    , Qs}) -> {ok, Qs}.
=======
check_delivery(true, _   , {false, []}) -> {unroutable, []};
check_delivery(_   , true, {_    , []}) -> {not_delivered, []};
check_delivery(_   , _   , {_    , Qs}) -> {routed, Qs}.
>>>>>>> c7355477
<|MERGE_RESOLUTION|>--- conflicted
+++ resolved
@@ -51,11 +51,7 @@
 
 -spec(start_link/0 :: () -> {'ok', pid()} | 'ignore' | {'error', any()}).
 -spec(deliver/5 :: ([pid()], bool(), bool(), maybe(txn()), message()) ->
-<<<<<<< HEAD
-             {'ok', [pid()]} | {'error', 'unroutable' | 'no_consumers'}).
-=======
              {routing_result(), [pid()]}).
->>>>>>> c7355477
 
 -endif.
 
@@ -184,12 +180,6 @@
       QPids).
 
 %% check_delivery(Mandatory, Immediate, {WasRouted, QPids})
-<<<<<<< HEAD
-check_delivery(true, _   , {false, []}) -> {error, unroutable};
-check_delivery(_   , true, {_    , []}) -> {error, no_consumers};
-check_delivery(_   , _   , {_    , Qs}) -> {ok, Qs}.
-=======
 check_delivery(true, _   , {false, []}) -> {unroutable, []};
 check_delivery(_   , true, {_    , []}) -> {not_delivered, []};
-check_delivery(_   , _   , {_    , Qs}) -> {routed, Qs}.
->>>>>>> c7355477
+check_delivery(_   , _   , {_    , Qs}) -> {routed, Qs}.