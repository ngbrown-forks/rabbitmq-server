%% The contents of this file are subject to the Mozilla Public License
%% Version 1.1 (the "License"); you may not use this file except in
%% compliance with the License. You may obtain a copy of the License
%% at http://www.mozilla.org/MPL/
%%
%% Software distributed under the License is distributed on an "AS IS"
%% basis, WITHOUT WARRANTY OF ANY KIND, either express or implied. See
%% the License for the specific language governing rights and
%% limitations under the License.
%%
%% The Original Code is RabbitMQ.
%%
%% The Initial Developer of the Original Code is VMware, Inc.
%% Copyright (c) 2007-2013 VMware, Inc.  All rights reserved.
%%

-module(rabbit_reader).
-include("rabbit_framing.hrl").
-include("rabbit.hrl").

-export([start_link/3, info_keys/0, info/1, info/2, force_event_refresh/1,
         shutdown/2]).

-export([system_continue/3, system_terminate/4, system_code_change/4]).

-export([init/4, mainloop/2, recvloop/2]).

-export([conserve_resources/3, server_properties/1]).

-define(HANDSHAKE_TIMEOUT, 10).
-define(NORMAL_TIMEOUT, 3).
-define(CLOSING_TIMEOUT, 30).
-define(CHANNEL_TERMINATION_TIMEOUT, 3).
-define(SILENT_CLOSE_DELAY, 3).

%%--------------------------------------------------------------------------

-record(v1, {parent, sock, connection, callback, recv_len, pending_recv,
             connection_state, queue_collector, heartbeater, stats_timer,
             conn_sup_pid, channel_sup_sup_pid, start_heartbeat_fun,
             buf, buf_len, throttle}).

-record(connection, {name, host, peer_host, port, peer_port,
                     protocol, user, timeout_sec, frame_max, vhost,
                     client_properties, capabilities,
                     auth_mechanism, auth_state}).

-record(throttle, {conserve_resources, last_blocked_by, last_blocked_at}).

-define(STATISTICS_KEYS, [pid, recv_oct, recv_cnt, send_oct, send_cnt,
                          send_pend, state, last_blocked_by, last_blocked_age,
                          channels]).

-define(CREATION_EVENT_KEYS,
        [pid, name, port, peer_port, host,
        peer_host, ssl, peer_cert_subject, peer_cert_issuer,
        peer_cert_validity, auth_mechanism, ssl_protocol,
        ssl_key_exchange, ssl_cipher, ssl_hash, protocol, user, vhost,
        timeout, frame_max, client_properties]).

-define(INFO_KEYS, ?CREATION_EVENT_KEYS ++ ?STATISTICS_KEYS -- [pid]).

-define(IS_RUNNING(State),
        (State#v1.connection_state =:= running orelse
         State#v1.connection_state =:= blocking orelse
         State#v1.connection_state =:= blocked)).

-define(IS_STOPPING(State),
        (State#v1.connection_state =:= closing orelse
         State#v1.connection_state =:= closed)).

%%--------------------------------------------------------------------------

-ifdef(use_specs).

-spec(start_link/3 :: (pid(), pid(), rabbit_heartbeat:start_heartbeat_fun()) ->
                           rabbit_types:ok(pid())).
-spec(info_keys/0 :: () -> rabbit_types:info_keys()).
-spec(info/1 :: (pid()) -> rabbit_types:infos()).
-spec(info/2 :: (pid(), rabbit_types:info_keys()) -> rabbit_types:infos()).
-spec(force_event_refresh/1 :: (pid()) -> 'ok').
-spec(shutdown/2 :: (pid(), string()) -> 'ok').
-spec(conserve_resources/3 :: (pid(), atom(), boolean()) -> 'ok').
-spec(server_properties/1 :: (rabbit_types:protocol()) ->
                                  rabbit_framing:amqp_table()).

%% These specs only exists to add no_return() to keep dialyzer happy
-spec(init/4 :: (pid(), pid(), pid(), rabbit_heartbeat:start_heartbeat_fun())
                -> no_return()).
-spec(start_connection/7 ::
        (pid(), pid(), pid(), rabbit_heartbeat:start_heartbeat_fun(), any(),
         rabbit_net:socket(),
         fun ((rabbit_net:socket()) ->
                     rabbit_types:ok_or_error2(
                       rabbit_net:socket(), any()))) -> no_return()).

-spec(mainloop/2 :: (_,#v1{}) -> any()).
-spec(system_code_change/4 :: (_,_,_,_) -> {'ok',_}).
-spec(system_continue/3 :: (_,_,#v1{}) -> any()).
-spec(system_terminate/4 :: (_,_,_,_) -> none()).

-endif.

%%--------------------------------------------------------------------------

start_link(ChannelSupSupPid, Collector, StartHeartbeatFun) ->
    {ok, proc_lib:spawn_link(?MODULE, init, [self(), ChannelSupSupPid,
                                             Collector, StartHeartbeatFun])}.

shutdown(Pid, Explanation) ->
    gen_server:call(Pid, {shutdown, Explanation}, infinity).

init(Parent, ConnSupPid, Collector, StartHeartbeatFun) ->
    Deb = sys:debug_options([]),
    receive
        {go, Sock, SockTransform} ->
            start_connection(
              Parent, ConnSupPid, Collector, StartHeartbeatFun, Deb, Sock,
              SockTransform)
    end.

system_continue(Parent, Deb, State) ->
    ?MODULE:mainloop(Deb, State#v1{parent = Parent}).

system_terminate(Reason, _Parent, _Deb, _State) ->
    exit(Reason).

system_code_change(Misc, _Module, _OldVsn, _Extra) ->
    {ok, Misc}.

info_keys() -> ?INFO_KEYS.

info(Pid) ->
    gen_server:call(Pid, info, infinity).

info(Pid, Items) ->
    case gen_server:call(Pid, {info, Items}, infinity) of
        {ok, Res}      -> Res;
        {error, Error} -> throw(Error)
    end.

force_event_refresh(Pid) ->
    gen_server:cast(Pid, force_event_refresh).

conserve_resources(Pid, _Source, Conserve) ->
    Pid ! {conserve_resources, Conserve},
    ok.

server_properties(Protocol) ->
    {ok, Product} = application:get_key(rabbit, id),
    {ok, Version} = application:get_key(rabbit, vsn),

    %% Get any configuration-specified server properties
    {ok, RawConfigServerProps} = application:get_env(rabbit,
                                                     server_properties),

    %% Normalize the simplifed (2-tuple) and unsimplified (3-tuple) forms
    %% from the config and merge them with the generated built-in properties
    NormalizedConfigServerProps =
        [{<<"capabilities">>, table, server_capabilities(Protocol)} |
         [case X of
              {KeyAtom, Value} -> {list_to_binary(atom_to_list(KeyAtom)),
                                   longstr,
                                   list_to_binary(Value)};
              {BinKey, Type, Value} -> {BinKey, Type, Value}
          end || X <- RawConfigServerProps ++
                     [{product,     Product},
                      {version,     Version},
                      {platform,    "Erlang/OTP"},
                      {copyright,   ?COPYRIGHT_MESSAGE},
                      {information, ?INFORMATION_MESSAGE}]]],

    %% Filter duplicated properties in favour of config file provided values
    lists:usort(fun ({K1,_,_}, {K2,_,_}) -> K1 =< K2 end,
                NormalizedConfigServerProps).

server_capabilities(rabbit_framing_amqp_0_9_1) ->
    [{<<"publisher_confirms">>,         bool, true},
     {<<"exchange_exchange_bindings">>, bool, true},
     {<<"basic.nack">>,                 bool, true},
     {<<"consumer_cancel_notify">>,     bool, true}];
server_capabilities(_) ->
    [].

%%--------------------------------------------------------------------------

log(Level, Fmt, Args) -> rabbit_log:log(connection, Level, Fmt, Args).

socket_error(Reason) ->
    log(error, "error on AMQP connection ~p: ~p (~s)~n",
        [self(), Reason, rabbit_misc:format_inet_error(Reason)]).

inet_op(F) -> rabbit_misc:throw_on_error(inet_error, F).

socket_op(Sock, Fun) ->
    case Fun(Sock) of
        {ok, Res}       -> Res;
        {error, Reason} -> socket_error(Reason),
                           %% NB: this is tcp socket, even in case of ssl
                           rabbit_net:fast_close(Sock),
                           exit(normal)
    end.

<<<<<<< HEAD
start_connection(Parent, ChannelSupSupPid, Collector, StartHeartbeatFun, Deb,
=======
name(Sock) ->
    socket_op(Sock, fun (S) -> rabbit_net:connection_string(S, inbound) end).

socket_ends(Sock) ->
    socket_op(Sock, fun (S) -> rabbit_net:socket_ends(S, inbound) end).

start_connection(Parent, ConnSupPid, Collector, StartHeartbeatFun, Deb,
>>>>>>> 2ba2833d
                 Sock, SockTransform) ->
    process_flag(trap_exit, true),
    Name = case rabbit_net:connection_string(Sock, inbound) of
               {ok, Str}         -> Str;
               {error, enotconn} -> rabbit_net:fast_close(Sock),
                                    exit(normal);
               {error, Reason}   -> socket_error(Reason),
                                    rabbit_net:fast_close(Sock),
                                    exit(normal)
           end,
    log(info, "accepting AMQP connection ~p (~s)~n", [self(), Name]),
    ClientSock = socket_op(Sock, SockTransform),
    erlang:send_after(?HANDSHAKE_TIMEOUT * 1000, self(), handshake_timeout),
    {PeerHost, PeerPort, Host, Port} =
        socket_op(Sock, fun (S) -> rabbit_net:socket_ends(S, inbound) end),
    State = #v1{parent              = Parent,
                sock                = ClientSock,
                connection          = #connection{
                  name               = list_to_binary(Name),
                  host               = Host,
                  peer_host          = PeerHost,
                  port               = Port,
                  peer_port          = PeerPort,
                  protocol           = none,
                  user               = none,
                  timeout_sec        = ?HANDSHAKE_TIMEOUT,
                  frame_max          = ?FRAME_MIN_SIZE,
                  vhost              = none,
                  client_properties  = none,
                  capabilities       = [],
                  auth_mechanism     = none,
                  auth_state         = none},
                callback            = uninitialized_callback,
                recv_len            = 0,
                pending_recv        = false,
                connection_state    = pre_init,
                queue_collector     = Collector,
                heartbeater         = none,
                conn_sup_pid        = ConnSupPid,
                channel_sup_sup_pid = none,
                start_heartbeat_fun = StartHeartbeatFun,
                buf                 = [],
                buf_len             = 0,
                throttle            = #throttle{
                  conserve_resources = false,
                  last_blocked_by    = none,
                  last_blocked_at    = never}},
    try
        ok = inet_op(fun () -> rabbit_net:tune_buffer_size(ClientSock) end),
        run({?MODULE, recvloop,
             [Deb, switch_callback(rabbit_event:init_stats_timer(
                                     State, #v1.stats_timer),
                                   handshake, 8)]}),
        log(info, "closing AMQP connection ~p (~s)~n", [self(), Name])
    catch
        Ex -> log(case Ex of
                      connection_closed_abruptly -> warning;
                      _                          -> error
                  end, "closing AMQP connection ~p (~s):~n~p~n",
                  [self(), Name, Ex])
    after
        %% We don't call gen_tcp:close/1 here since it waits for
        %% pending output to be sent, which results in unnecessary
        %% delays. We could just terminate - the reader is the
        %% controlling process and hence its termination will close
        %% the socket. However, to keep the file_handle_cache
        %% accounting as accurate as possible we ought to close the
        %% socket w/o delay before termination.
        rabbit_net:fast_close(ClientSock),
        rabbit_networking:unregister_connection(self()),
        rabbit_event:notify(connection_closed, [{pid, self()}])
    end,
    done.

run({M, F, A}) ->
    try apply(M, F, A)
    catch {become, MFA} -> run(MFA)
    end.

recvloop(Deb, State = #v1{pending_recv = true}) ->
    mainloop(Deb, State);
recvloop(Deb, State = #v1{connection_state = blocked}) ->
    mainloop(Deb, State);
recvloop(Deb, State = #v1{sock = Sock, recv_len = RecvLen, buf_len = BufLen})
  when BufLen < RecvLen ->
    ok = rabbit_net:setopts(Sock, [{active, once}]),
    mainloop(Deb, State#v1{pending_recv = true});
recvloop(Deb, State = #v1{recv_len = RecvLen, buf = Buf, buf_len = BufLen}) ->
    {Data, Rest} = split_binary(case Buf of
                                    [B] -> B;
                                    _   -> list_to_binary(lists:reverse(Buf))
                                end, RecvLen),
    recvloop(Deb, handle_input(State#v1.callback, Data,
                               State#v1{buf = [Rest],
                                        buf_len = BufLen - RecvLen})).

mainloop(Deb, State = #v1{sock = Sock, buf = Buf, buf_len = BufLen}) ->
    case rabbit_net:recv(Sock) of
        {data, Data} ->
            recvloop(Deb, State#v1{buf = [Data | Buf],
                                   buf_len = BufLen + size(Data),
                                   pending_recv = false});
        closed when State#v1.connection_state =:= closed ->
            ok;
        closed ->
            throw(connection_closed_abruptly);
        {error, Reason} ->
            throw({inet_error, Reason});
        {other, {system, From, Request}} ->
            sys:handle_system_msg(Request, From, State#v1.parent,
                                  ?MODULE, Deb, State);
        {other, Other}  ->
            case handle_other(Other, State) of
                stop     -> ok;
                NewState -> recvloop(Deb, NewState)
            end
    end.

handle_other({conserve_resources, Conserve},
             State = #v1{throttle = Throttle}) ->
    Throttle1 = Throttle#throttle{conserve_resources = Conserve},
    control_throttle(State#v1{throttle = Throttle1});
handle_other({channel_closing, ChPid}, State) ->
    ok = rabbit_channel:ready_for_close(ChPid),
    channel_cleanup(ChPid),
    maybe_close(control_throttle(State));
handle_other({'EXIT', Parent, Reason}, State = #v1{parent = Parent}) ->
    terminate(io_lib:format("broker forced connection closure "
                            "with reason '~w'", [Reason]), State),
    %% this is what we are expected to do according to
    %% http://www.erlang.org/doc/man/sys.html
    %%
    %% If we wanted to be *really* nice we should wait for a while for
    %% clients to close the socket at their end, just as we do in the
    %% ordinary error case. However, since this termination is
    %% initiated by our parent it is probably more important to exit
    %% quickly.
    exit(Reason);
handle_other({channel_exit, _Channel, E = {writer, send_failed, _E}}, _State) ->
    throw(E);
handle_other({channel_exit, Channel, Reason}, State) ->
    handle_exception(State, Channel, Reason);
handle_other({'DOWN', _MRef, process, ChPid, Reason}, State) ->
    handle_dependent_exit(ChPid, Reason, State);
handle_other(terminate_connection, _State) ->
    stop;
handle_other(handshake_timeout, State)
  when ?IS_RUNNING(State) orelse ?IS_STOPPING(State) ->
    State;
handle_other(handshake_timeout, State) ->
    throw({handshake_timeout, State#v1.callback});
handle_other(heartbeat_timeout, State = #v1{connection_state = closed}) ->
    State;
handle_other(heartbeat_timeout, #v1{connection_state = S}) ->
    throw({heartbeat_timeout, S});
handle_other({'$gen_call', From, {shutdown, Explanation}}, State) ->
    {ForceTermination, NewState} = terminate(Explanation, State),
    gen_server:reply(From, ok),
    case ForceTermination of
        force  -> stop;
        normal -> NewState
    end;
handle_other({'$gen_call', From, info}, State) ->
    gen_server:reply(From, infos(?INFO_KEYS, State)),
    State;
handle_other({'$gen_call', From, {info, Items}}, State) ->
    gen_server:reply(From, try {ok, infos(Items, State)}
                           catch Error -> {error, Error}
                           end),
    State;
handle_other({'$gen_cast', force_event_refresh}, State)
  when ?IS_RUNNING(State) ->
    rabbit_event:notify(connection_created,
                        [{type, network} | infos(?CREATION_EVENT_KEYS, State)]),
    State;
handle_other({'$gen_cast', force_event_refresh}, State) ->
    %% Ignore, we will emit a created event once we start running.
    State;
handle_other(ensure_stats, State) ->
    ensure_stats_timer(State);
handle_other(emit_stats, State) ->
    emit_stats(State);
handle_other({bump_credit, Msg}, State) ->
    credit_flow:handle_bump_msg(Msg),
    control_throttle(State);
handle_other(Other, _State) ->
    %% internal error -> something worth dying for
    exit({unexpected_message, Other}).

switch_callback(State, Callback, Length) ->
    State#v1{callback = Callback, recv_len = Length}.

terminate(Explanation, State) when ?IS_RUNNING(State) ->
    {normal, handle_exception(State, 0,
                              rabbit_misc:amqp_error(
                                connection_forced, Explanation, [], none))};
terminate(_Explanation, State) ->
    {force, State}.

control_throttle(State = #v1{connection_state = CS, throttle = Throttle}) ->
    case {CS, (Throttle#throttle.conserve_resources orelse
               credit_flow:blocked())} of
        {running,   true} -> State#v1{connection_state = blocking};
        {blocking, false} -> State#v1{connection_state = running};
        {blocked,  false} -> ok = rabbit_heartbeat:resume_monitor(
                                    State#v1.heartbeater),
                             State#v1{connection_state = running};
        {blocked,   true} -> State#v1{throttle = update_last_blocked_by(
                                                   Throttle)};
        {_,            _} -> State
    end.

maybe_block(State = #v1{connection_state = blocking, throttle = Throttle}) ->
    ok = rabbit_heartbeat:pause_monitor(State#v1.heartbeater),
    State#v1{connection_state = blocked,
             throttle = update_last_blocked_by(
                          Throttle#throttle{last_blocked_at = erlang:now()})};
maybe_block(State) ->
    State.

update_last_blocked_by(Throttle = #throttle{conserve_resources = true}) ->
    Throttle#throttle{last_blocked_by = resource};
update_last_blocked_by(Throttle = #throttle{conserve_resources = false}) ->
    Throttle#throttle{last_blocked_by = flow}.

%%--------------------------------------------------------------------------
%% error handling / termination

close_connection(State = #v1{queue_collector = Collector,
                             connection = #connection{
                               timeout_sec = TimeoutSec}}) ->
    %% The spec says "Exclusive queues may only be accessed by the
    %% current connection, and are deleted when that connection
    %% closes."  This does not strictly imply synchrony, but in
    %% practice it seems to be what people assume.
    rabbit_queue_collector:delete_all(Collector),
    %% We terminate the connection after the specified interval, but
    %% no later than ?CLOSING_TIMEOUT seconds.
    erlang:send_after((if TimeoutSec > 0 andalso
                          TimeoutSec < ?CLOSING_TIMEOUT -> TimeoutSec;
                          true                          -> ?CLOSING_TIMEOUT
                       end) * 1000, self(), terminate_connection),
    State#v1{connection_state = closed}.

handle_dependent_exit(ChPid, Reason, State) ->
    case {channel_cleanup(ChPid), termination_kind(Reason)} of
        {undefined,   controlled} -> State;
        {undefined, uncontrolled} -> exit({abnormal_dependent_exit,
                                           ChPid, Reason});
        {_Channel,    controlled} -> maybe_close(control_throttle(State));
        {Channel,   uncontrolled} -> State1 = handle_exception(
                                                State, Channel, Reason),
                                     maybe_close(control_throttle(State1))
    end.

terminate_channels() ->
    NChannels =
        length([rabbit_channel:shutdown(ChPid) || ChPid <- all_channels()]),
    if NChannels > 0 ->
            Timeout = 1000 * ?CHANNEL_TERMINATION_TIMEOUT * NChannels,
            TimerRef = erlang:send_after(Timeout, self(), cancel_wait),
            wait_for_channel_termination(NChannels, TimerRef);
       true -> ok
    end.

wait_for_channel_termination(0, TimerRef) ->
    case erlang:cancel_timer(TimerRef) of
        false -> receive
                     cancel_wait -> ok
                 end;
        _     -> ok
    end;

wait_for_channel_termination(N, TimerRef) ->
    receive
        {'DOWN', _MRef, process, ChPid, Reason} ->
            case {channel_cleanup(ChPid), termination_kind(Reason)} of
                {undefined, _} ->
                    exit({abnormal_dependent_exit, ChPid, Reason});
                {_Channel, controlled} ->
                    wait_for_channel_termination(N-1, TimerRef);
                {Channel, uncontrolled} ->
                    log(error,
                        "AMQP connection ~p, channel ~p - "
                        "error while terminating:~n~p~n",
                        [self(), Channel, Reason]),
                    wait_for_channel_termination(N-1, TimerRef)
            end;
        cancel_wait ->
            exit(channel_termination_timeout)
    end.

maybe_close(State = #v1{connection_state = closing,
                        connection = #connection{protocol = Protocol},
                        sock = Sock}) ->
    case all_channels() of
        [] ->
            NewState = close_connection(State),
            ok = send_on_channel0(Sock, #'connection.close_ok'{}, Protocol),
            NewState;
        _  -> State
    end;
maybe_close(State) ->
    State.

termination_kind(normal) -> controlled;
termination_kind(_)      -> uncontrolled.

handle_exception(State = #v1{connection_state = closed}, Channel, Reason) ->
    log(error, "AMQP connection ~p (~p), channel ~p - error:~n~p~n",
        [self(), closed, Channel, Reason]),
    State;
handle_exception(State = #v1{connection = #connection{protocol = Protocol},
                             connection_state = CS},
                 Channel, Reason)
  when ?IS_RUNNING(State) orelse CS =:= closing ->
    log(error, "AMQP connection ~p (~p), channel ~p - error:~n~p~n",
        [self(), CS, Channel, Reason]),
    {0, CloseMethod} =
        rabbit_binary_generator:map_exception(Channel, Reason, Protocol),
    terminate_channels(),
    State1 = close_connection(State),
    ok = send_on_channel0(State1#v1.sock, CloseMethod, Protocol),
    State1;
handle_exception(State, Channel, Reason) ->
    %% We don't trust the client at this point - force them to wait
    %% for a bit so they can't DOS us with repeated failed logins etc.
    timer:sleep(?SILENT_CLOSE_DELAY * 1000),
    throw({handshake_error, State#v1.connection_state, Channel, Reason}).

%% we've "lost sync" with the client and hence must not accept any
%% more input
fatal_frame_error(Error, Type, Channel, Payload, State) ->
    frame_error(Error, Type, Channel, Payload, State),
    %% grace period to allow transmission of error
    timer:sleep(?SILENT_CLOSE_DELAY * 1000),
    throw(fatal_frame_error).

frame_error(Error, Type, Channel, Payload, State) ->
    {Str, Bin} = payload_snippet(Payload),
    handle_exception(State, Channel,
                     rabbit_misc:amqp_error(frame_error,
                                            "type ~p, ~s octets = ~p: ~p",
                                            [Type, Str, Bin, Error], none)).

unexpected_frame(Type, Channel, Payload, State) ->
    {Str, Bin} = payload_snippet(Payload),
    handle_exception(State, Channel,
                     rabbit_misc:amqp_error(unexpected_frame,
                                            "type ~p, ~s octets = ~p",
                                            [Type, Str, Bin], none)).

payload_snippet(Payload) when size(Payload) =< 16 ->
    {"all", Payload};
payload_snippet(<<Snippet:16/binary, _/binary>>) ->
    {"first 16", Snippet}.

%%--------------------------------------------------------------------------

create_channel(Channel, State) ->
    #v1{sock = Sock, queue_collector = Collector,
        channel_sup_sup_pid = ChanSupSup,
        connection = #connection{name         = Name,
                                 protocol     = Protocol,
                                 frame_max    = FrameMax,
                                 user         = User,
                                 vhost        = VHost,
                                 capabilities = Capabilities}} = State,
    {ok, _ChSupPid, {ChPid, AState}} =
        rabbit_channel_sup_sup:start_channel(
          ChanSupSup, {tcp, Sock, Channel, FrameMax, self(), Name,
                       Protocol, User, VHost, Capabilities, Collector}),
    MRef = erlang:monitor(process, ChPid),
    put({ch_pid, ChPid}, {Channel, MRef}),
    put({channel, Channel}, {ChPid, AState}),
    {ChPid, AState}.

channel_cleanup(ChPid) ->
    case get({ch_pid, ChPid}) of
        undefined       -> undefined;
        {Channel, MRef} -> credit_flow:peer_down(ChPid),
                           erase({channel, Channel}),
                           erase({ch_pid, ChPid}),
                           erlang:demonitor(MRef, [flush]),
                           Channel
    end.

all_channels() -> [ChPid || {{ch_pid, ChPid}, _ChannelMRef} <- get()].

%%--------------------------------------------------------------------------

handle_frame(Type, 0, Payload,
             State = #v1{connection = #connection{protocol = Protocol}})
  when ?IS_STOPPING(State) ->
    case rabbit_command_assembler:analyze_frame(Type, Payload, Protocol) of
        {method, MethodName, FieldsBin} ->
            handle_method0(MethodName, FieldsBin, State);
        _Other -> State
    end;
handle_frame(Type, 0, Payload,
             State = #v1{connection = #connection{protocol = Protocol}}) ->
    case rabbit_command_assembler:analyze_frame(Type, Payload, Protocol) of
        error     -> frame_error(unknown_frame, Type, 0, Payload, State);
        heartbeat -> State;
        {method, MethodName, FieldsBin} ->
            handle_method0(MethodName, FieldsBin, State);
        _Other    -> unexpected_frame(Type, 0, Payload, State)
    end;
handle_frame(Type, Channel, Payload,
             State = #v1{connection = #connection{protocol = Protocol}})
  when ?IS_RUNNING(State) ->
    case rabbit_command_assembler:analyze_frame(Type, Payload, Protocol) of
        error     -> frame_error(unknown_frame, Type, Channel, Payload, State);
        heartbeat -> unexpected_frame(Type, Channel, Payload, State);
        Frame     -> process_frame(Frame, Channel, State)
    end;
handle_frame(_Type, _Channel, _Payload, State) when ?IS_STOPPING(State) ->
    State;
handle_frame(Type, Channel, Payload, State) ->
    unexpected_frame(Type, Channel, Payload, State).

process_frame(Frame, Channel, State) ->
    ChKey = {channel, Channel},
    {ChPid, AState} = case get(ChKey) of
                          undefined -> create_channel(Channel, State);
                          Other     -> Other
                      end,
    case rabbit_command_assembler:process(Frame, AState) of
        {ok, NewAState} ->
            put(ChKey, {ChPid, NewAState}),
            post_process_frame(Frame, ChPid, State);
        {ok, Method, NewAState} ->
            rabbit_channel:do(ChPid, Method),
            put(ChKey, {ChPid, NewAState}),
            post_process_frame(Frame, ChPid, State);
        {ok, Method, Content, NewAState} ->
            rabbit_channel:do_flow(ChPid, Method, Content),
            put(ChKey, {ChPid, NewAState}),
            post_process_frame(Frame, ChPid, control_throttle(State));
        {error, Reason} ->
            handle_exception(State, Channel, Reason)
    end.

post_process_frame({method, 'channel.close_ok', _}, ChPid, State) ->
    channel_cleanup(ChPid),
    %% This is not strictly necessary, but more obviously
    %% correct. Also note that we do not need to call maybe_close/1
    %% since we cannot possibly be in the 'closing' state.
    control_throttle(State);
post_process_frame({content_header, _, _, _, _}, _ChPid, State) ->
    maybe_block(State);
post_process_frame({content_body, _}, _ChPid, State) ->
    maybe_block(State);
post_process_frame(_Frame, _ChPid, State) ->
    State.

%%--------------------------------------------------------------------------

%% We allow clients to exceed the frame size a little bit since quite
%% a few get it wrong - off-by 1 or 8 (empty frame size) are typical.
-define(FRAME_SIZE_FUDGE, ?EMPTY_FRAME_SIZE).

handle_input(frame_header, <<Type:8,Channel:16,PayloadSize:32>>,
             State = #v1{connection = #connection{frame_max = FrameMax}})
  when FrameMax /= 0 andalso
       PayloadSize > FrameMax - ?EMPTY_FRAME_SIZE + ?FRAME_SIZE_FUDGE ->
    fatal_frame_error(
      {frame_too_large, PayloadSize, FrameMax - ?EMPTY_FRAME_SIZE},
      Type, Channel, <<>>, State);
handle_input(frame_header, <<Type:8,Channel:16,PayloadSize:32>>, State) ->
    ensure_stats_timer(
      switch_callback(State, {frame_payload, Type, Channel, PayloadSize},
                      PayloadSize + 1));

handle_input({frame_payload, Type, Channel, PayloadSize}, Data, State) ->
    <<Payload:PayloadSize/binary, EndMarker>> = Data,
    case EndMarker of
        ?FRAME_END -> State1 = handle_frame(Type, Channel, Payload, State),
                      switch_callback(State1, frame_header, 7);
        _          -> fatal_frame_error({invalid_frame_end_marker, EndMarker},
                                        Type, Channel, Payload, State)
    end;

%% The two rules pertaining to version negotiation:
%%
%% * If the server cannot support the protocol specified in the
%% protocol header, it MUST respond with a valid protocol header and
%% then close the socket connection.
%%
%% * The server MUST provide a protocol version that is lower than or
%% equal to that requested by the client in the protocol header.
handle_input(handshake, <<"AMQP", 0, 0, 9, 1>>, State) ->
    start_connection({0, 9, 1}, rabbit_framing_amqp_0_9_1, State);

%% This is the protocol header for 0-9, which we can safely treat as
%% though it were 0-9-1.
handle_input(handshake, <<"AMQP", 1, 1, 0, 9>>, State) ->
    start_connection({0, 9, 0}, rabbit_framing_amqp_0_9_1, State);

%% This is what most clients send for 0-8.  The 0-8 spec, confusingly,
%% defines the version as 8-0.
handle_input(handshake, <<"AMQP", 1, 1, 8, 0>>, State) ->
    start_connection({8, 0, 0}, rabbit_framing_amqp_0_8, State);

%% The 0-8 spec as on the AMQP web site actually has this as the
%% protocol header; some libraries e.g., py-amqplib, send it when they
%% want 0-8.
handle_input(handshake, <<"AMQP", 1, 1, 9, 1>>, State) ->
    start_connection({8, 0, 0}, rabbit_framing_amqp_0_8, State);

%% ... and finally, the 1.0 spec is crystal clear!  Note that the
handle_input(handshake, <<"AMQP", Id, 1, 0, 0>>, State) ->
    become_1_0(Id, State);

handle_input(handshake, <<"AMQP", A, B, C, D>>, #v1{sock = Sock}) ->
    refuse_connection(Sock, {bad_version, {A, B, C, D}});

handle_input(handshake, Other, #v1{sock = Sock}) ->
    refuse_connection(Sock, {bad_header, Other});

handle_input(Callback, Data, _State) ->
    throw({bad_input, Callback, Data}).

%% Offer a protocol version to the client.  Connection.start only
%% includes a major and minor version number, Luckily 0-9 and 0-9-1
%% are similar enough that clients will be happy with either.
start_connection({ProtocolMajor, ProtocolMinor, _ProtocolRevision},
                 Protocol,
                 State = #v1{sock = Sock, connection = Connection}) ->
    rabbit_networking:register_connection(self()),
    Start = #'connection.start'{
      version_major = ProtocolMajor,
      version_minor = ProtocolMinor,
      server_properties = server_properties(Protocol),
      mechanisms = auth_mechanisms_binary(Sock),
      locales = <<"en_US">> },
    ok = send_on_channel0(Sock, Start, Protocol),
    switch_callback(State#v1{connection = Connection#connection{
                                            timeout_sec = ?NORMAL_TIMEOUT,
                                            protocol = Protocol},
                             connection_state = starting},
                    frame_header, 7).

refuse_connection(Sock, Exception, {A, B, C, D}) ->
    ok = inet_op(fun () -> rabbit_net:send(Sock, <<"AMQP",A,B,C,D>>) end),
    throw(Exception).

refuse_connection(Sock, Exception) ->
    refuse_connection(Sock, Exception, {0, 0, 9, 1}).

ensure_stats_timer(State = #v1{connection_state = running}) ->
    rabbit_event:ensure_stats_timer(State, #v1.stats_timer, emit_stats);
ensure_stats_timer(State) ->
    State.

%%--------------------------------------------------------------------------

handle_method0(MethodName, FieldsBin,
               State = #v1{connection = #connection{protocol = Protocol}}) ->
    try
        handle_method0(Protocol:decode_method_fields(MethodName, FieldsBin),
                       State)
    catch exit:#amqp_error{method = none} = Reason ->
            handle_exception(State, 0, Reason#amqp_error{method = MethodName});
          Type:Reason ->
            Stack = erlang:get_stacktrace(),
            handle_exception(State, 0, {Type, Reason, MethodName, Stack})
    end.

handle_method0(#'connection.start_ok'{mechanism = Mechanism,
                                      response = Response,
                                      client_properties = ClientProperties},
               State0 = #v1{connection_state = starting,
                            connection       = Connection,
                            sock             = Sock}) ->
    AuthMechanism = auth_mechanism_to_module(Mechanism, Sock),
    Capabilities =
        case rabbit_misc:table_lookup(ClientProperties, <<"capabilities">>) of
            {table, Capabilities1} -> Capabilities1;
            _                      -> []
        end,
    State = State0#v1{connection_state = securing,
                      connection       =
                          Connection#connection{
                            client_properties = ClientProperties,
                            capabilities      = Capabilities,
                            auth_mechanism    = AuthMechanism,
                            auth_state        = AuthMechanism:init(Sock)}},
    auth_phase(Response, State);

handle_method0(#'connection.secure_ok'{response = Response},
               State = #v1{connection_state = securing}) ->
    auth_phase(Response, State);

handle_method0(#'connection.tune_ok'{frame_max = FrameMax,
                                     heartbeat = ClientHeartbeat},
               State = #v1{connection_state = tuning,
                           connection = Connection,
                           sock = Sock,
                           start_heartbeat_fun = SHF}) ->
    ServerFrameMax = server_frame_max(),
    if FrameMax /= 0 andalso FrameMax < ?FRAME_MIN_SIZE ->
            rabbit_misc:protocol_error(
              not_allowed, "frame_max=~w < ~w min size",
              [FrameMax, ?FRAME_MIN_SIZE]);
       ServerFrameMax /= 0 andalso FrameMax > ServerFrameMax ->
            rabbit_misc:protocol_error(
              not_allowed, "frame_max=~w > ~w max size",
              [FrameMax, ServerFrameMax]);
       true ->
            Frame = rabbit_binary_generator:build_heartbeat_frame(),
            SendFun = fun() -> catch rabbit_net:send(Sock, Frame) end,
            Parent = self(),
            ReceiveFun = fun() -> Parent ! heartbeat_timeout end,
            Heartbeater = SHF(Sock, ClientHeartbeat, SendFun,
                              ClientHeartbeat, ReceiveFun),
            State#v1{connection_state = opening,
                     connection = Connection#connection{
                                    timeout_sec = ClientHeartbeat,
                                    frame_max = FrameMax},
                     heartbeater = Heartbeater}
    end;

handle_method0(#'connection.open'{virtual_host = VHostPath},
               State = #v1{connection_state = opening,
                           connection       = Connection = #connection{
                                                user = User,
                                                protocol = Protocol},
                           conn_sup_pid     = ConnSupPid,
                           sock             = Sock,
                           throttle         = Throttle}) ->
    ok = rabbit_access_control:check_vhost_access(User, VHostPath),
    NewConnection = Connection#connection{vhost = VHostPath},
    ok = send_on_channel0(Sock, #'connection.open_ok'{}, Protocol),
    Conserve = rabbit_alarm:register(self(), {?MODULE, conserve_resources, []}),
    Throttle1 = Throttle#throttle{conserve_resources = Conserve},
    {ok, ChannelSupSupPid} =
        supervisor2:start_child(
          ConnSupPid,
          {channel_sup_sup, {rabbit_channel_sup_sup, start_link, []},
           intrinsic, infinity, supervisor, [rabbit_channel_sup_sup]}),
    State1 = control_throttle(
               State#v1{connection_state    = running,
                        connection          = NewConnection,
                        channel_sup_sup_pid = ChannelSupSupPid,
                        throttle            = Throttle1}),
    rabbit_event:notify(connection_created,
                        [{type, network} |
                         infos(?CREATION_EVENT_KEYS, State1)]),
    rabbit_event:if_enabled(State1, #v1.stats_timer,
                            fun() -> emit_stats(State1) end),
    State1;
handle_method0(#'connection.close'{}, State) when ?IS_RUNNING(State) ->
    lists:foreach(fun rabbit_channel:shutdown/1, all_channels()),
    maybe_close(State#v1{connection_state = closing});
handle_method0(#'connection.close'{},
               State = #v1{connection = #connection{protocol = Protocol},
                           sock = Sock})
  when ?IS_STOPPING(State) ->
    %% We're already closed or closing, so we don't need to cleanup
    %% anything.
    ok = send_on_channel0(Sock, #'connection.close_ok'{}, Protocol),
    State;
handle_method0(#'connection.close_ok'{},
               State = #v1{connection_state = closed}) ->
    self() ! terminate_connection,
    State;
handle_method0(_Method, State) when ?IS_STOPPING(State) ->
    State;
handle_method0(_Method, #v1{connection_state = S}) ->
    rabbit_misc:protocol_error(
      channel_error, "unexpected method in connection state ~w", [S]).

server_frame_max() ->
    {ok, FrameMax} = application:get_env(rabbit, frame_max),
    FrameMax.

server_heartbeat() ->
    {ok, Heartbeat} = application:get_env(rabbit, heartbeat),
    Heartbeat.

send_on_channel0(Sock, Method, Protocol) ->
    ok = rabbit_writer:internal_send_command(Sock, 0, Method, Protocol).

auth_mechanism_to_module(TypeBin, Sock) ->
    case rabbit_registry:binary_to_type(TypeBin) of
        {error, not_found} ->
            rabbit_misc:protocol_error(
              command_invalid, "unknown authentication mechanism '~s'",
              [TypeBin]);
        T ->
            case {lists:member(T, auth_mechanisms(Sock)),
                  rabbit_registry:lookup_module(auth_mechanism, T)} of
                {true, {ok, Module}} ->
                    Module;
                _ ->
                    rabbit_misc:protocol_error(
                      command_invalid,
                      "invalid authentication mechanism '~s'", [T])
            end
    end.

auth_mechanisms(Sock) ->
    {ok, Configured} = application:get_env(auth_mechanisms),
    [Name || {Name, Module} <- rabbit_registry:lookup_all(auth_mechanism),
             Module:should_offer(Sock), lists:member(Name, Configured)].

auth_mechanisms_binary(Sock) ->
    list_to_binary(
      string:join([atom_to_list(A) || A <- auth_mechanisms(Sock)], " ")).

auth_phase(Response,
           State = #v1{connection = Connection =
                           #connection{protocol       = Protocol,
                                       auth_mechanism = AuthMechanism,
                                       auth_state     = AuthState},
                       sock = Sock}) ->
    case AuthMechanism:handle_response(Response, AuthState) of
        {refused, Msg, Args} ->
            rabbit_misc:protocol_error(
              access_refused, "~s login refused: ~s",
              [proplists:get_value(name, AuthMechanism:description()),
               io_lib:format(Msg, Args)]);
        {protocol_error, Msg, Args} ->
            rabbit_misc:protocol_error(syntax_error, Msg, Args);
        {challenge, Challenge, AuthState1} ->
            Secure = #'connection.secure'{challenge = Challenge},
            ok = send_on_channel0(Sock, Secure, Protocol),
            State#v1{connection = Connection#connection{
                                    auth_state = AuthState1}};
        {ok, User} ->
            Tune = #'connection.tune'{channel_max = 0,
                                      frame_max = server_frame_max(),
                                      heartbeat = server_heartbeat()},
            ok = send_on_channel0(Sock, Tune, Protocol),
            State#v1{connection_state = tuning,
                     connection = Connection#connection{user       = User,
                                                        auth_state = none}}
    end.

%%--------------------------------------------------------------------------

infos(Items, State) -> [{Item, i(Item, State)} || Item <- Items].

i(pid,                #v1{}) -> self();
i(SockStat,           S) when SockStat =:= recv_oct;
                              SockStat =:= recv_cnt;
                              SockStat =:= send_oct;
                              SockStat =:= send_cnt;
                              SockStat =:= send_pend ->
    socket_info(fun (Sock) -> rabbit_net:getstat(Sock, [SockStat]) end,
                fun ([{_, I}]) -> I end, S);
i(ssl,                #v1{sock = Sock}) -> rabbit_net:is_ssl(Sock);
i(ssl_protocol,       S) -> ssl_info(fun ({P,         _}) -> P end, S);
i(ssl_key_exchange,   S) -> ssl_info(fun ({_, {K, _, _}}) -> K end, S);
i(ssl_cipher,         S) -> ssl_info(fun ({_, {_, C, _}}) -> C end, S);
i(ssl_hash,           S) -> ssl_info(fun ({_, {_, _, H}}) -> H end, S);
i(peer_cert_issuer,   S) -> cert_info(fun rabbit_ssl:peer_cert_issuer/1,   S);
i(peer_cert_subject,  S) -> cert_info(fun rabbit_ssl:peer_cert_subject/1,  S);
i(peer_cert_validity, S) -> cert_info(fun rabbit_ssl:peer_cert_validity/1, S);
i(state,              #v1{connection_state = CS}) -> CS;
i(last_blocked_by,    #v1{throttle = #throttle{last_blocked_by = By}}) -> By;
i(last_blocked_age,   #v1{throttle = #throttle{last_blocked_at = never}}) ->
    infinity;
i(last_blocked_age,   #v1{throttle = #throttle{last_blocked_at = T}}) ->
    timer:now_diff(erlang:now(), T) / 1000000;
i(channels,           #v1{}) -> length(all_channels());
i(Item,               #v1{connection = Conn}) -> ic(Item, Conn).

ic(name,              #connection{name        = Name})     -> Name;
ic(host,              #connection{host        = Host})     -> Host;
ic(peer_host,         #connection{peer_host   = PeerHost}) -> PeerHost;
ic(port,              #connection{port        = Port})     -> Port;
ic(peer_port,         #connection{peer_port   = PeerPort}) -> PeerPort;
ic(protocol,          #connection{protocol    = none})     -> none;
ic(protocol,          #connection{protocol    = P})        -> P:version();
ic(user,              #connection{user        = none})     -> '';
ic(user,              #connection{user        = U})        -> U#user.username;
ic(vhost,             #connection{vhost       = VHost})    -> VHost;
ic(timeout,           #connection{timeout_sec = Timeout})  -> Timeout;
ic(frame_max,         #connection{frame_max   = FrameMax}) -> FrameMax;
ic(client_properties, #connection{client_properties = CP}) -> CP;
ic(auth_mechanism,    #connection{auth_mechanism = none}) ->
    none;
ic(auth_mechanism,    #connection{auth_mechanism = Mechanism}) ->
    proplists:get_value(name, Mechanism:description());
ic(Item,              #connection{}) -> throw({bad_argument, Item}).

socket_info(Get, Select, #v1{sock = Sock}) ->
    case Get(Sock) of
        {ok,    T} -> Select(T);
        {error, _} -> ''
    end.

ssl_info(F, #v1{sock = Sock}) ->
    %% The first ok form is R14
    %% The second is R13 - the extra term is exportability (by inspection,
    %% the docs are wrong)
    case rabbit_net:ssl_info(Sock) of
        nossl                   -> '';
        {error, _}              -> '';
        {ok, {P, {K, C, H}}}    -> F({P, {K, C, H}});
        {ok, {P, {K, C, H, _}}} -> F({P, {K, C, H}})
    end.

cert_info(F, #v1{sock = Sock}) ->
    case rabbit_net:peercert(Sock) of
        nossl                -> '';
        {error, no_peercert} -> '';
        {ok, Cert}           -> list_to_binary(F(Cert))
    end.

emit_stats(State) ->
    rabbit_event:notify(connection_stats, infos(?STATISTICS_KEYS, State)),
    rabbit_event:reset_stats_timer(State, #v1.stats_timer).

%% 1.0 stub
-ifdef(use_specs).
-spec(become_1_0/2 :: (non_neg_integer(), #v1{}) -> no_return()).
-endif.
become_1_0(Id, State = #v1{sock = Sock}) ->
    case code:is_loaded(rabbit_amqp1_0_reader) of
        false -> refuse_connection(Sock, amqp1_0_plugin_not_enabled);
        _     -> Mode = case Id of
                            0 -> amqp;
                            3 -> sasl;
                            _ -> refuse_connection(
                                   Sock, {unsupported_amqp1_0_protocol_id, Id},
                                   {3, 1, 0, 0})
                        end,
                 throw({become, {rabbit_amqp1_0_reader, init,
                                 [Mode, pack_for_1_0(State)]}})
    end.

pack_for_1_0(#v1{parent              = Parent,
                 sock                = Sock,
                 recv_len            = RecvLen,
                 pending_recv        = PendingRecv,
                 queue_collector     = QueueCollector,
                 conn_sup_pid        = ConnSupPid,
                 start_heartbeat_fun = SHF,
                 buf                 = Buf,
                 buf_len             = BufLen}) ->
    {Parent, Sock, RecvLen, PendingRecv, QueueCollector, ConnSupPid, SHF,
     Buf, BufLen}.<|MERGE_RESOLUTION|>--- conflicted
+++ resolved
@@ -201,17 +201,7 @@
                            exit(normal)
     end.
 
-<<<<<<< HEAD
-start_connection(Parent, ChannelSupSupPid, Collector, StartHeartbeatFun, Deb,
-=======
-name(Sock) ->
-    socket_op(Sock, fun (S) -> rabbit_net:connection_string(S, inbound) end).
-
-socket_ends(Sock) ->
-    socket_op(Sock, fun (S) -> rabbit_net:socket_ends(S, inbound) end).
-
 start_connection(Parent, ConnSupPid, Collector, StartHeartbeatFun, Deb,
->>>>>>> 2ba2833d
                  Sock, SockTransform) ->
     process_flag(trap_exit, true),
     Name = case rabbit_net:connection_string(Sock, inbound) of
