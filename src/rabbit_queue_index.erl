--- conflicted
+++ resolved
@@ -190,12 +190,8 @@
                                unacked         :: non_neg_integer()
                               })).
 -type(seq_id() :: integer()).
-<<<<<<< HEAD
--type(seg_dict() :: {dict:dictionary(), [segment()]}).
+-type(seg_dict() :: {dict(), [segment()]}).
 -type(on_sync_fun() :: fun ((gb_set()) -> ok)).
-=======
--type(seg_dict() :: {dict(), [segment()]}).
->>>>>>> d1107ceb
 -type(qistate() :: #qistate { dir                 :: file:filename(),
                               segments            :: 'undefined' | seg_dict(),
                               journal_handle      :: hdl(),
